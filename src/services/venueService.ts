--- conflicted
+++ resolved
@@ -1,5 +1,4 @@
 import { apiService } from './api';
-<<<<<<< HEAD
 import { 
   Venue, 
   VenueCreate, 
@@ -115,104 +114,11 @@
    * Get venue by ID
    */
   async getVenue(venueId: string): Promise<Venue | null> {
-=======
-import { ApiResponse } from '../types';
-
-export interface Venue {
-  id: string;
-  name: string;
-  description: string;
-  workspace_id: string;
-  address: {
-    street: string;
-    city: string;
-    state: string;
-    postal_code: string;
-    country: string;
-  };
-  contact: {
-    phone: string;
-    email: string;
-    website?: string;
-  };
-  business_hours: {
-    [key: string]: {
-      open: string;
-      close: string;
-      is_closed: boolean;
-    };
-  };
-  cuisine_types: string[];
-  features: string[];
-  image_urls: string[];
-  logo_url?: string;
-  is_active: boolean;
-  settings: {
-    tax_rate: number;
-    service_charge_rate: number;
-    currency: string;
-    timezone: string;
-    auto_accept_orders: boolean;
-    max_tables: number;
-  };
-  created_at: string;
-  updated_at: string;
-}
-
-export interface VenueCreate {
-  name: string;
-  description: string;
-  workspace_id: string;
-  address: {
-    street: string;
-    city: string;
-    state: string;
-    postal_code: string;
-    country: string;
-  };
-  contact: {
-    phone: string;
-    email: string;
-    website?: string;
-  };
-  business_hours: Record<string, any>;
-  cuisine_types: string[];
-  features: string[];
-  settings: {
-    tax_rate: number;
-    service_charge_rate: number;
-    currency: string;
-    timezone: string;
-    auto_accept_orders: boolean;
-    max_tables: number;
-  };
-}
-
-class VenueService {
-  async getVenues(workspaceId?: string): Promise<Venue[]> {
-    try {
-      const params = workspaceId ? { workspace_id: workspaceId } : {};
-      const response = await apiService.get<Venue[]>('/venues', params);
+    try {
+      const response = await apiService.get<Venue>(`/venues/${venueId}`);
       
       if (response.success && response.data) {
         return response.data;
-      } else {
-        throw new Error(response.message || 'Failed to fetch venues');
-      }
-    } catch (error: any) {
-      console.error('Get venues error:', error);
-      throw new Error(error.response?.data?.detail || error.message || 'Failed to fetch venues');
-    }
-  }
-
-  async getVenue(venueId: string): Promise<Venue> {
->>>>>>> 95caa009
-    try {
-      const response = await apiService.get<Venue>(`/venues/${venueId}`);
-      
-      if (response.success && response.data) {
-        return response.data;
-<<<<<<< HEAD
       }
       
       return null;
@@ -226,10 +132,8 @@
    * Create a new venue
    */
   async createVenue(venueData: VenueCreate): Promise<ApiResponse<Venue>> {
-=======
-      } else {
-        throw new Error(response.message || 'Failed to fetch venue');
-      }
+    try {
+      return await apiService.post<Venue>('/venues', venueData);
     } catch (error: any) {
       console.error('Get venue error:', error);
       throw new Error(error.response?.data?.detail || error.message || 'Failed to fetch venue');
@@ -237,7 +141,6 @@
   }
 
   async createVenue(venueData: VenueCreate): Promise<Venue> {
->>>>>>> 95caa009
     try {
       const response = await apiService.post<Venue>('/venues', venueData);
       
@@ -252,7 +155,6 @@
     }
   }
 
-<<<<<<< HEAD
   /**
    * Update venue information
    */
@@ -262,31 +164,14 @@
       return response;
     } catch (error: any) {
       console.error('Error updating venue:', error);
-=======
-  async updateVenue(venueId: string, venueData: Partial<VenueCreate>): Promise<Venue> {
-    try {
-      const response = await apiService.put<Venue>(`/venues/${venueId}`, venueData);
-      
-      if (response.success && response.data) {
-        return response.data;
-      } else {
-        throw new Error(response.message || 'Failed to update venue');
-      }
-    } catch (error: any) {
-      console.error('Update venue error:', error);
->>>>>>> 95caa009
       throw new Error(error.response?.data?.detail || error.message || 'Failed to update venue');
     }
   }
 
-<<<<<<< HEAD
   /**
    * Deactivate venue (soft delete)
    */
   async deleteVenue(venueId: string): Promise<ApiResponse<void>> {
-=======
-  async deleteVenue(venueId: string): Promise<void> {
->>>>>>> 95caa009
     try {
       const response = await apiService.delete(`/venues/${venueId}`);
       
@@ -299,14 +184,10 @@
     }
   }
 
-<<<<<<< HEAD
   /**
    * Activate deactivated venue
    */
   async activateVenue(venueId: string): Promise<ApiResponse<void>> {
-=======
-  async activateVenue(venueId: string): Promise<void> {
->>>>>>> 95caa009
     try {
       const response = await apiService.post(`/venues/${venueId}/activate`);
       
@@ -319,7 +200,6 @@
     }
   }
 
-<<<<<<< HEAD
   /**
    * Get venue analytics
    */
@@ -580,7 +460,11 @@
           day: 'Today'
         };
       }
-    }
+    } catch (error: any) {
+      console.error('Upload venue images error:', error);
+      throw new Error(error.response?.data?.detail || error.message || 'Failed to upload venue images');
+    }
+  }
 
     // Look for next opening day
     for (let i = 1; i <= 7; i++) {
@@ -593,77 +477,11 @@
           time: nextDayHours.open_time,
           day: i === 1 ? 'Tomorrow' : days[nextDay]
         };
-=======
-  async deactivateVenue(venueId: string): Promise<void> {
-    try {
-      const response = await apiService.post(`/venues/${venueId}/deactivate`);
-      
-      if (!response.success) {
-        throw new Error(response.message || 'Failed to deactivate venue');
-      }
-    } catch (error: any) {
-      console.error('Deactivate venue error:', error);
-      throw new Error(error.response?.data?.detail || error.message || 'Failed to deactivate venue');
-    }
-  }
-
-  async uploadVenueImages(venueId: string, files: File[]): Promise<string[]> {
-    try {
-      const response = await apiService.uploadFiles<{ image_urls: string[] }>(
-        `/venues/${venueId}/images`,
-        files
-      );
-      
-      if (response.success && response.data) {
-        return response.data.image_urls;
-      } else {
-        throw new Error(response.message || 'Failed to upload venue images');
-      }
-    } catch (error: any) {
-      console.error('Upload venue images error:', error);
-      throw new Error(error.response?.data?.detail || error.message || 'Failed to upload venue images');
-    }
-  }
-
-  async uploadVenueLogo(venueId: string, file: File): Promise<string> {
-    try {
-      const response = await apiService.uploadFile<{ logo_url: string }>(
-        `/venues/${venueId}/logo`,
-        file
-      );
-      
-      if (response.success && response.data) {
-        return response.data.logo_url;
-      } else {
-        throw new Error(response.message || 'Failed to upload venue logo');
       }
     } catch (error: any) {
       console.error('Upload venue logo error:', error);
       throw new Error(error.response?.data?.detail || error.message || 'Failed to upload venue logo');
     }
-  }
-
-  async getVenueAnalytics(venueId: string, startDate?: string, endDate?: string): Promise<any> {
-    try {
-      const params: any = {};
-      if (startDate) params.start_date = startDate;
-      if (endDate) params.end_date = endDate;
-      
-      const response = await apiService.get(`/venues/${venueId}/analytics`, params);
-      
-      if (response.success && response.data) {
-        return response.data;
-      } else {
-        throw new Error(response.message || 'Failed to fetch venue analytics');
->>>>>>> 95caa009
-      }
-    } catch (error: any) {
-      console.error('Get venue analytics error:', error);
-      throw new Error(error.response?.data?.detail || error.message || 'Failed to fetch venue analytics');
-    }
-<<<<<<< HEAD
-
-    return null;
   }
 
   /**
@@ -719,8 +537,6 @@
       close_time: '22:00:00',
       is_24_hours: false
     }));
-=======
->>>>>>> 95caa009
   }
 }
 
