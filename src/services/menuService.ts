--- conflicted
+++ resolved
@@ -1,5 +1,4 @@
 import { apiService } from './api';
-<<<<<<< HEAD
 import { 
   MenuItem, 
   MenuCategory, 
@@ -296,216 +295,13 @@
         item.name.toLowerCase().includes(query) ||
         (item.description && item.description.toLowerCase().includes(query))
       );
-=======
-import { ApiResponse } from '../types';
-
-export interface MenuCategory {
-  id: string;
-  name: string;
-  description: string;
-  venue_id: string;
-  image_url?: string;
-  is_active: boolean;
-  created_at: string;
-  updated_at: string;
-}
-
-export interface MenuItem {
-  id: string;
-  name: string;
-  description: string;
-  base_price: number;
-  venue_id: string;
-  category_id: string;
-  image_urls: string[];
-  is_vegetarian: boolean;
-  is_vegan: boolean;
-  is_gluten_free: boolean;
-  spice_level: 'mild' | 'medium' | 'hot' | 'very_hot';
-  preparation_time_minutes: number;
-  nutritional_info?: {
-    calories?: number;
-    protein?: number;
-    carbs?: number;
-    fat?: number;
-  };
-  is_available: boolean;
-  rating: number;
-  created_at: string;
-  updated_at: string;
-}
-
-export interface MenuCategoryCreate {
-  name: string;
-  description: string;
-  venue_id: string;
-  image_url?: string;
-}
-
-export interface MenuItemCreate {
-  name: string;
-  description: string;
-  base_price: number;
-  venue_id: string;
-  category_id: string;
-  is_vegetarian?: boolean;
-  is_vegan?: boolean;
-  is_gluten_free?: boolean;
-  spice_level?: 'mild' | 'medium' | 'hot' | 'very_hot';
-  preparation_time_minutes?: number;
-  nutritional_info?: object;
-}
-
-class MenuService {
-  // Categories
-  async getCategories(venueId?: string): Promise<MenuCategory[]> {
-    try {
-      const params = venueId ? { venue_id: venueId } : {};
-      const response = await apiService.get<MenuCategory[]>('/menu/categories', params);
-      
-      if (response.success && response.data) {
-        return response.data;
-      } else {
-        throw new Error(response.message || 'Failed to fetch categories');
-      }
-    } catch (error: any) {
-      console.error('Get categories error:', error);
-      throw new Error(error.response?.data?.detail || error.message || 'Failed to fetch categories');
-    }
-  }
-
-  async getVenueCategories(venueId: string): Promise<MenuCategory[]> {
-    try {
-      const response = await apiService.get<MenuCategory[]>(`/menu/venues/${venueId}/categories`);
-      
-      if (response.success && response.data) {
-        return response.data;
-      } else {
-        throw new Error(response.message || 'Failed to fetch venue categories');
-      }
-    } catch (error: any) {
-      console.error('Get venue categories error:', error);
-      throw new Error(error.response?.data?.detail || error.message || 'Failed to fetch venue categories');
-    }
-  }
-
-  async createCategory(categoryData: MenuCategoryCreate): Promise<MenuCategory> {
-    try {
-      const response = await apiService.post<MenuCategory>('/menu/categories', categoryData);
-      
-      if (response.success && response.data) {
-        return response.data;
-      } else {
-        throw new Error(response.message || 'Failed to create category');
-      }
-    } catch (error: any) {
-      console.error('Create category error:', error);
-      throw new Error(error.response?.data?.detail || error.message || 'Failed to create category');
-    }
-  }
-
-  async updateCategory(categoryId: string, categoryData: Partial<MenuCategoryCreate>): Promise<MenuCategory> {
-    try {
-      const response = await apiService.put<MenuCategory>(`/menu/categories/${categoryId}`, categoryData);
-      
-      if (response.success && response.data) {
-        return response.data;
-      } else {
-        throw new Error(response.message || 'Failed to update category');
-      }
-    } catch (error: any) {
-      console.error('Update category error:', error);
-      throw new Error(error.response?.data?.detail || error.message || 'Failed to update category');
-    }
-  }
-
-  async deleteCategory(categoryId: string): Promise<void> {
-    try {
-      const response = await apiService.delete(`/menu/categories/${categoryId}`);
-      
-      if (!response.success) {
-        throw new Error(response.message || 'Failed to delete category');
-      }
-    } catch (error: any) {
-      console.error('Delete category error:', error);
-      throw new Error(error.response?.data?.detail || error.message || 'Failed to delete category');
-    }
-  }
-
-  // Menu Items
-  async getMenuItems(venueId?: string, categoryId?: string): Promise<MenuItem[]> {
-    try {
-      const params: any = {};
-      if (venueId) params.venue_id = venueId;
-      if (categoryId) params.category_id = categoryId;
-      
-      const response = await apiService.get<MenuItem[]>('/menu/items', params);
-      
-      if (response.success && response.data) {
-        return response.data;
-      } else {
-        throw new Error(response.message || 'Failed to fetch menu items');
-      }
-    } catch (error: any) {
-      console.error('Get menu items error:', error);
-      throw new Error(error.response?.data?.detail || error.message || 'Failed to fetch menu items');
-    }
-  }
-
-  async getVenueMenuItems(venueId: string, categoryId?: string): Promise<MenuItem[]> {
-    try {
-      const params = categoryId ? { category_id: categoryId } : {};
-      const response = await apiService.get<MenuItem[]>(`/menu/venues/${venueId}/items`, params);
-      
-      if (response.success && response.data) {
-        return response.data;
-      } else {
-        throw new Error(response.message || 'Failed to fetch venue menu items');
-      }
-    } catch (error: any) {
-      console.error('Get venue menu items error:', error);
-      throw new Error(error.response?.data?.detail || error.message || 'Failed to fetch venue menu items');
-    }
-  }
-
-  async getMenuItem(itemId: string): Promise<MenuItem> {
-    try {
-      const response = await apiService.get<MenuItem>(`/menu/items/${itemId}`);
-      
-      if (response.success && response.data) {
-        return response.data;
-      } else {
-        throw new Error(response.message || 'Failed to fetch menu item');
-      }
-    } catch (error: any) {
-      console.error('Get menu item error:', error);
-      throw new Error(error.response?.data?.detail || error.message || 'Failed to fetch menu item');
->>>>>>> 95caa009
-    }
-  }
-
-<<<<<<< HEAD
+    }
+
     // Category filter
     if (filters.category_id) {
       filteredItems = filteredItems.filter(item => item.category_id === filters.category_id);
-=======
-  async createMenuItem(itemData: MenuItemCreate): Promise<MenuItem> {
-    try {
-      const response = await apiService.post<MenuItem>('/menu/items', itemData);
-      
-      if (response.success && response.data) {
-        return response.data;
-      } else {
-        throw new Error(response.message || 'Failed to create menu item');
-      }
-    } catch (error: any) {
-      console.error('Create menu item error:', error);
-      throw new Error(error.response?.data?.detail || error.message || 'Failed to create menu item');
->>>>>>> 95caa009
-    }
-  }
-
-<<<<<<< HEAD
+    }
+
     // Vegetarian filter
     if (filters.is_vegetarian !== undefined) {
       filteredItems = filteredItems.filter(item => item.is_vegetarian === filters.is_vegetarian);
@@ -514,45 +310,18 @@
     // Spice level filter
     if (filters.spice_level) {
       filteredItems = filteredItems.filter(item => item.spice_level === filters.spice_level);
-=======
-  async updateMenuItem(itemId: string, itemData: Partial<MenuItemCreate>): Promise<MenuItem> {
-    try {
-      const response = await apiService.put<MenuItem>(`/menu/items/${itemId}`, itemData);
-      
-      if (response.success && response.data) {
-        return response.data;
-      } else {
-        throw new Error(response.message || 'Failed to update menu item');
-      }
-    } catch (error: any) {
-      console.error('Update menu item error:', error);
-      throw new Error(error.response?.data?.detail || error.message || 'Failed to update menu item');
->>>>>>> 95caa009
-    }
-  }
-
-<<<<<<< HEAD
+    }
+
     // Price range filter
     if (filters.priceRange) {
       filteredItems = filteredItems.filter(item =>
         item.base_price >= filters.priceRange!.min && item.base_price <= filters.priceRange!.max
       );
-=======
-  async deleteMenuItem(itemId: string): Promise<void> {
-    try {
-      const response = await apiService.delete(`/menu/items/${itemId}`);
-      
-      if (!response.success) {
-        throw new Error(response.message || 'Failed to delete menu item');
-      }
-    } catch (error: any) {
-      console.error('Delete menu item error:', error);
-      throw new Error(error.response?.data?.detail || error.message || 'Failed to delete menu item');
->>>>>>> 95caa009
-    }
-  }
-
-<<<<<<< HEAD
+    }
+
+    return filteredItems;
+  }
+
   // Group items by category
   groupItemsByCategory(items: MenuItem[], categories: MenuCategory[]): Record<string, { category: MenuCategory; items: MenuItem[] }> {
     const categoryMap = categories.reduce((map, cat) => {
@@ -570,62 +339,36 @@
       groups[categoryId].items.push(item);
       return groups;
     }, {} as Record<string, { category: MenuCategory; items: MenuItem[] }>);
-=======
-  async searchMenuItems(venueId: string, query: string): Promise<MenuItem[]> {
-    try {
-      const response = await apiService.get<MenuItem[]>(`/menu/venues/${venueId}/search`, { q: query });
-      
-      if (response.success && response.data) {
-        return response.data;
-      } else {
-        throw new Error(response.message || 'Failed to search menu items');
-      }
-    } catch (error: any) {
-      console.error('Search menu items error:', error);
-      throw new Error(error.response?.data?.detail || error.message || 'Failed to search menu items');
-    }
->>>>>>> 95caa009
-  }
-
-  async updateItemAvailability(itemId: string, isAvailable: boolean): Promise<void> {
-    try {
-      const response = await apiService.put(`/menu/items/${itemId}`, { is_available: isAvailable });
-      
-      if (!response.success) {
-        throw new Error(response.message || 'Failed to update item availability');
-      }
-    } catch (error: any) {
-      console.error('Update item availability error:', error);
-      throw new Error(error.response?.data?.detail || error.message || 'Failed to update item availability');
-    }
-<<<<<<< HEAD
+  }
+
+  // Get price range from items
+  getPriceRange(items: MenuItem[]): { min: number; max: number } {
+    if (items.length === 0) {
+      return { min: 0, max: 100 };
+    }
 
     const prices = items.map(item => item.base_price);
     return {
       min: Math.min(...prices),
       max: Math.max(...prices),
     };
-=======
->>>>>>> 95caa009
-  }
-
-  async bulkUpdateAvailability(itemIds: string[], isAvailable: boolean): Promise<void> {
-    try {
-      const response = await apiService.post('/menu/items/bulk-update-availability', {
-        item_ids: itemIds,
-        is_available: isAvailable,
-      });
-      
-      if (!response.success) {
-        throw new Error(response.message || 'Failed to bulk update availability');
-      }
-    } catch (error: any) {
-      console.error('Bulk update availability error:', error);
-      throw new Error(error.response?.data?.detail || error.message || 'Failed to bulk update availability');
-    }
-  }
-
-<<<<<<< HEAD
+  }
+
+  async createMenuItem(itemData: MenuItemCreate): Promise<MenuItem> {
+    try {
+      const response = await apiService.post<MenuItem>('/menu/items', itemData);
+      
+      if (response.success && response.data) {
+        return response.data;
+      } else {
+        throw new Error(response.message || 'Failed to create menu item');
+      }
+    } catch (error: any) {
+      console.error('Create menu item error:', error);
+      throw new Error(error.response?.data?.detail || error.message || 'Failed to create menu item');
+    }
+  }
+
   // Check if item is available
   isItemAvailable(item: MenuItem): boolean {
     return item.is_available;
@@ -640,8 +383,50 @@
       maxTime = Math.max(maxTime, itemTime);
     });
 
-    return maxTime + 5; // Add 5 minutes for order processing
-=======
+  async searchMenuItems(venueId: string, query: string): Promise<MenuItem[]> {
+    try {
+      const response = await apiService.get<MenuItem[]>(`/menu/venues/${venueId}/search`, { q: query });
+      
+      if (response.success && response.data) {
+        return response.data;
+      } else {
+        throw new Error(response.message || 'Failed to search menu items');
+      }
+    } catch (error: any) {
+      console.error('Search menu items error:', error);
+      throw new Error(error.response?.data?.detail || error.message || 'Failed to search menu items');
+    }
+  }
+
+  async updateItemAvailability(itemId: string, isAvailable: boolean): Promise<void> {
+    try {
+      const response = await apiService.put(`/menu/items/${itemId}`, { is_available: isAvailable });
+      
+      if (!response.success) {
+        throw new Error(response.message || 'Failed to update item availability');
+      }
+    } catch (error: any) {
+      console.error('Update item availability error:', error);
+      throw new Error(error.response?.data?.detail || error.message || 'Failed to update item availability');
+    }
+  }
+
+  async bulkUpdateAvailability(itemIds: string[], isAvailable: boolean): Promise<void> {
+    try {
+      const response = await apiService.post('/menu/items/bulk-update-availability', {
+        item_ids: itemIds,
+        is_available: isAvailable,
+      });
+      
+      if (!response.success) {
+        throw new Error(response.message || 'Failed to bulk update availability');
+      }
+    } catch (error: any) {
+      console.error('Bulk update availability error:', error);
+      throw new Error(error.response?.data?.detail || error.message || 'Failed to bulk update availability');
+    }
+  }
+
   async uploadCategoryImage(categoryId: string, file: File): Promise<string> {
     try {
       const response = await apiService.uploadFile<{ image_url: string }>(
@@ -676,7 +461,6 @@
       console.error('Upload item images error:', error);
       throw new Error(error.response?.data?.detail || error.message || 'Failed to upload item images');
     }
->>>>>>> 95caa009
   }
 
   // Get spice level options
