import { apiService } from './api';
<<<<<<< HEAD
import { 
  User, 
  UserCreate, 
  UserUpdate,
  PaginatedResponse,
  ApiResponse,
  UserFilters
} from '../types/api';
import { ROLE_NAMES, isAdminLevel } from '../constants/roles';

class UserService {
  // =============================================================================
  // USER MANAGEMENT
  // =============================================================================

  /**
   * Get users with pagination and filtering (Admin only)
   */
  async getUsers(filters?: UserFilters): Promise<PaginatedResponse<User>> {
=======
import { UserProfile, ApiResponse } from '../types';

export interface UserCreate {
  email: string;
  password: string;
  first_name: string;
  last_name: string;
  phone?: string;
  role_id?: string;
  workspace_id?: string;
  venue_id?: string;
}

export interface UserUpdate {
  first_name?: string;
  last_name?: string;
  phone?: string;
  role_id?: string;
  workspace_id?: string;
  venue_id?: string;
  is_active?: boolean;
}

class UserService {
  async getUsers(workspaceId?: string, venueId?: string): Promise<UserProfile[]> {
>>>>>>> 95caa009
    try {
      const params: any = {};
      if (workspaceId) params.workspace_id = workspaceId;
      if (venueId) params.venue_id = venueId;
      
<<<<<<< HEAD
      if (filters?.page) params.append('page', filters.page.toString());
      if (filters?.page_size) params.append('page_size', filters.page_size.toString());
      if (filters?.workspace_id) params.append('workspace_id', filters.workspace_id);
      if (filters?.venue_id) params.append('venue_id', filters.venue_id);
      if (filters?.role) params.append('role', filters.role);
      if (filters?.is_active !== undefined) params.append('is_active', filters.is_active.toString());

      const response = await apiService.get<PaginatedResponse<User>>(`/users?${params.toString()}`);
      
      return response.data || {
        success: true,
        data: [],
        total: 0,
        page: 1,
        page_size: 10,
        total_pages: 0,
        has_next: false,
        has_prev: false
      };
    } catch (error) {
      return {
        success: true,
        data: [],
        total: 0,
        page: 1,
        page_size: 10,
        total_pages: 0,
        has_next: false,
        has_prev: false
      };
    }
  }

  /**
   * Get user by ID
   */
  async getUser(userId: string): Promise<User | null> {
    try {
      const response = await apiService.get<User>(`/users/${userId}`);
      return response.data || null;
    } catch (error) {
      return null;
    }
  }

  /**
   * Create a new user (Admin only)
   */
  async createUser(userData: UserCreate): Promise<ApiResponse<User>> {
=======
      const response = await apiService.get<UserProfile[]>('/users', params);
      
      if (response.success && response.data) {
        return response.data;
      } else {
        throw new Error(response.message || 'Failed to fetch users');
      }
    } catch (error: any) {
      console.error('Get users error:', error);
      throw new Error(error.response?.data?.detail || error.message || 'Failed to fetch users');
    }
  }

  async getUser(userId: string): Promise<UserProfile> {
    try {
      const response = await apiService.get<UserProfile>(`/users/${userId}`);
      
      if (response.success && response.data) {
        return response.data;
      } else {
        throw new Error(response.message || 'Failed to fetch user');
      }
    } catch (error: any) {
      console.error('Get user error:', error);
      throw new Error(error.response?.data?.detail || error.message || 'Failed to fetch user');
    }
  }

  async createUser(userData: UserCreate): Promise<UserProfile> {
>>>>>>> 95caa009
    try {
      const response = await apiService.post<UserProfile>('/users', userData);
      
      if (response.success && response.data) {
        return response.data;
      } else {
        throw new Error(response.message || 'Failed to create user');
      }
    } catch (error: any) {
      console.error('Create user error:', error);
      throw new Error(error.response?.data?.detail || error.message || 'Failed to create user');
    }
  }

<<<<<<< HEAD
  /**
   * Update user information
   */
  async updateUser(userId: string, userData: UserUpdate): Promise<ApiResponse<User>> {
=======
  async updateUser(userId: string, userData: UserUpdate): Promise<UserProfile> {
>>>>>>> 95caa009
    try {
      const response = await apiService.put<UserProfile>(`/users/${userId}`, userData);
      
      if (response.success && response.data) {
        return response.data;
      } else {
        throw new Error(response.message || 'Failed to update user');
      }
    } catch (error: any) {
      console.error('Update user error:', error);
      throw new Error(error.response?.data?.detail || error.message || 'Failed to update user');
    }
  }

<<<<<<< HEAD
  /**
   * Deactivate user
   */
  async deleteUser(userId: string): Promise<ApiResponse<void>> {
=======
  async deleteUser(userId: string): Promise<void> {
>>>>>>> 95caa009
    try {
      const response = await apiService.delete(`/users/${userId}`);
      
      if (!response.success) {
        throw new Error(response.message || 'Failed to delete user');
      }
    } catch (error: any) {
      console.error('Delete user error:', error);
      throw new Error(error.response?.data?.detail || error.message || 'Failed to delete user');
    }
  }

<<<<<<< HEAD
  /**
   * Activate deactivated user
   */
  async activateUser(userId: string): Promise<ApiResponse<void>> {
    try {
      return await apiService.post<void>(`/users/${userId}/activate`);
    } catch (error: any) {
=======
  async activateUser(userId: string): Promise<void> {
    try {
      const response = await apiService.post(`/users/${userId}/activate`);
      
      if (!response.success) {
        throw new Error(response.message || 'Failed to activate user');
      }
    } catch (error: any) {
      console.error('Activate user error:', error);
>>>>>>> 95caa009
      throw new Error(error.response?.data?.detail || error.message || 'Failed to activate user');
    }
  }

<<<<<<< HEAD
  // =============================================================================
  // USER ROLE AND PERMISSION MANAGEMENT
  // =============================================================================

  /**
   * Get available roles
   */
  getRoles(): Array<{ value: string; label: string; description: string }> {
    return [
      {
        value: 'superadmin',
        label: 'Super Admin',
        description: 'Full system access across all workspaces'
      },
      {
        value: 'admin',
        label: 'Admin',
        description: 'Full access to venue management and operations'
      },
      {
        value: 'operator',
        label: 'Operator',
        description: 'Order management and basic venue operations'
      }
    ];
  }

  /**
   * Get role permissions
   */
  getRolePermissions(role: string): string[] {
    const permissions = {
      superadmin: [
        'workspace.*',
        'venue.*',
        'user.*',
        'order.*',
        'menu.*',
        'table.*',
        'analytics.*'
      ],
      admin: [
        'venue.read',
        'venue.update',
        'user.read',
        'user.create',
        'user.update',
        'order.*',
        'menu.*',
        'table.*',
        'analytics.read'
      ],
      operator: [
        'venue.read',
        'order.read',
        'order.update',
        'menu.read',
        'table.read',
        'table.update'
      ],
      customer: [
        'order.create',
        'order.read',
        'menu.read'
      ]
    };

    return permissions[role as keyof typeof permissions] || [];
  }

  /**
   * Check if user has permission
   */
  hasPermission(user: User, permission: string): boolean {
    const userPermissions = this.getRolePermissions(user.role);
    
    // Check for exact match
    if (userPermissions.includes(permission)) {
      return true;
    }

    // Check for wildcard permissions (both : and . notation)
    const [resource, action] = permission.split(/[:.]/);
    const wildcardPermissionDot = `${resource}.*`;
    const wildcardPermissionColon = `${resource}:*`;
    
    return userPermissions.includes(wildcardPermissionDot) || 
           userPermissions.includes(wildcardPermissionColon) || 
           userPermissions.includes('*.*') ||
           userPermissions.includes('*:*');
  }

  /**
   * Check if user can access venue
   */
  canAccessVenue(user: User, venueId: string): boolean {
    // SuperAdmin can access all venues
    if (user.role === ROLE_NAMES.SUPERADMIN) {
      return true;
    }

    // Admin and Operator can access their assigned venue
    if (isAdminLevel(user.role) || user.role === ROLE_NAMES.OPERATOR) {
      return user.venue_id === venueId;
    }

    // Customers can access any venue for ordering
    if (user.role === 'customer') {
      return true;
    }

    return false;
  }

  /**
   * Check if user can access workspace
   */
  canAccessWorkspace(user: User, workspaceId: string): boolean {
    // SuperAdmin can access all workspaces
    if (user.role === ROLE_NAMES.SUPERADMIN) {
      return true;
    }

    // Other roles can only access their assigned workspace
    return user.workspace_id === workspaceId;
  }

  // =============================================================================
  // USER STATISTICS AND ANALYTICS
  // =============================================================================

  /**
   * Get user statistics for workspace
   */
  async getUserStatistics(workspaceId?: string, venueId?: string): Promise<{
    total_users: number;
    active_users: number;
    users_by_role: Record<string, number>;
    recent_logins: number;
  }> {
    try {
      const params = new URLSearchParams();
      if (workspaceId) params.append('workspace_id', workspaceId);
      if (venueId) params.append('venue_id', venueId);

      const response = await apiService.get<any>(`/users/statistics?${params.toString()}`);
      
      if (response.success && response.data) {
        return response.data;
      }
      
      return {
        total_users: 0,
        active_users: 0,
        users_by_role: {},
        recent_logins: 0
      };
    } catch (error) {
      return {
        total_users: 0,
        active_users: 0,
        users_by_role: {},
        recent_logins: 0
      };
    }
  }

  // =============================================================================
  // UTILITY METHODS
  // =============================================================================

  /**
   * Format user display name
   */
  formatUserName(user: User): string {
    return `${user.first_name} ${user.last_name}`.trim() || user.email;
  }

  /**
   * Get user initials for avatar
   */
  getUserInitials(user: User): string {
    const firstName = user.first_name?.charAt(0)?.toUpperCase() || '';
    const lastName = user.last_name?.charAt(0)?.toUpperCase() || '';
    
    if (firstName && lastName) {
      return firstName + lastName;
    }
    
    if (firstName) {
      return firstName;
    }
    
    return user.email?.charAt(0)?.toUpperCase() || '?';
  }

  /**
   * Get user status color
   */
  getUserStatusColor(user: User): string {
    return user.is_active ? '#10b981' : '#6b7280';
  }

  /**
   * Get role color
   */
  getRoleColor(role: string): string {
    const colors = {
      superadmin: '#7c3aed',
      admin: '#dc2626',
      operator: '#2563eb',
      customer: '#059669'
    };
    return colors[role as keyof typeof colors] || '#6b7280';
  }

  /**
   * Get role badge variant
   */
  getRoleBadgeVariant(role: string): 'primary' | 'secondary' | 'success' | 'warning' | 'danger' {
    const variants = {
      superadmin: 'primary' as const,
      admin: 'danger' as const,
      operator: 'warning' as const,
      customer: 'success' as const
    };
    return variants[role as keyof typeof variants] || 'secondary';
  }

  /**
   * Validate user data before creation/update
   */
  validateUserData(userData: UserCreate | UserUpdate): { isValid: boolean; errors: string[] } {
    const errors: string[] = [];

    if ('email' in userData && userData.email) {
      const emailRegex = /^[^\s@]+@[^\s@]+\.[^\s@]+$/;
      if (!emailRegex.test(userData.email)) {
        errors.push('Please enter a valid email address');
      }
    }

    if ('phone' in userData && userData.phone) {
      const phoneRegex = /^[+]?[\d\s\-()]{10,}$/;
      if (!phoneRegex.test(userData.phone)) {
        errors.push('Please enter a valid phone number');
      }
    }

    if ('first_name' in userData) {
      if (!userData.first_name || userData.first_name.trim().length < 2) {
        errors.push('First name must be at least 2 characters long');
      }
    }

    if ('last_name' in userData) {
      if (!userData.last_name || userData.last_name.trim().length < 2) {
        errors.push('Last name must be at least 2 characters long');
      }
    }

    if ('password' in userData && userData.password) {
      if (userData.password.length < 8) {
        errors.push('Password must be at least 8 characters long');
=======
  async deactivateUser(userId: string): Promise<void> {
    try {
      const response = await apiService.post(`/users/${userId}/deactivate`);
      
      if (!response.success) {
        throw new Error(response.message || 'Failed to deactivate user');
      }
    } catch (error: any) {
      console.error('Deactivate user error:', error);
      throw new Error(error.response?.data?.detail || error.message || 'Failed to deactivate user');
    }
  }

  async resetUserPassword(userId: string): Promise<void> {
    try {
      const response = await apiService.post(`/users/${userId}/reset-password`);
      
      if (!response.success) {
        throw new Error(response.message || 'Failed to reset password');
      }
    } catch (error: any) {
      console.error('Reset password error:', error);
      throw new Error(error.response?.data?.detail || error.message || 'Failed to reset password');
    }
  }

  async getUserRoles(): Promise<any[]> {
    try {
      const response = await apiService.get<any[]>('/users/roles');
      
      if (response.success && response.data) {
        return response.data;
      } else {
        throw new Error(response.message || 'Failed to fetch user roles');
      }
    } catch (error: any) {
      console.error('Get user roles error:', error);
      throw new Error(error.response?.data?.detail || error.message || 'Failed to fetch user roles');
    }
  }

  async getUserPermissions(userId: string): Promise<any[]> {
    try {
      const response = await apiService.get<any[]>(`/users/${userId}/permissions`);
      
      if (response.success && response.data) {
        return response.data;
      } else {
        throw new Error(response.message || 'Failed to fetch user permissions');
      }
    } catch (error: any) {
      console.error('Get user permissions error:', error);
      throw new Error(error.response?.data?.detail || error.message || 'Failed to fetch user permissions');
    }
  }

  async updateUserRole(userId: string, roleId: string): Promise<void> {
    try {
      const response = await apiService.put(`/users/${userId}/role`, { role_id: roleId });
      
      if (!response.success) {
        throw new Error(response.message || 'Failed to update user role');
>>>>>>> 95caa009
      }
    } catch (error: any) {
      console.error('Update user role error:', error);
      throw new Error(error.response?.data?.detail || error.message || 'Failed to update user role');
    }
<<<<<<< HEAD

    return { isValid: errors.length === 0, errors };
  }

  /**
   * Sort users by various criteria
   */
  sortUsers(users: User[], sortBy: 'name' | 'email' | 'role' | 'created_at' | 'last_login', order: 'asc' | 'desc' = 'asc'): User[] {
    return [...users].sort((a, b) => {
      let aValue: string | number;
      let bValue: string | number;

      switch (sortBy) {
        case 'name':
          aValue = this.formatUserName(a).toLowerCase();
          bValue = this.formatUserName(b).toLowerCase();
          break;
        case 'email':
          aValue = a.email.toLowerCase();
          bValue = b.email.toLowerCase();
          break;
        case 'role':
          aValue = a.role;
          bValue = b.role;
          break;
        case 'created_at':
          aValue = new Date(a.created_at).getTime();
          bValue = new Date(b.created_at).getTime();
          break;
        default:
          aValue = a.email.toLowerCase();
          bValue = b.email.toLowerCase();
      }

      if (aValue < bValue) return order === 'asc' ? -1 : 1;
      if (aValue > bValue) return order === 'asc' ? 1 : -1;
      return 0;
    });
  }

  /**
   * Filter users by search query
   */
  filterUsers(users: User[], searchQuery: string): User[] {
    if (!searchQuery.trim()) return users;

    const query = searchQuery.toLowerCase();
    return users.filter(user =>
      user.email.toLowerCase().includes(query) ||
      user.first_name?.toLowerCase().includes(query) ||
      user.last_name?.toLowerCase().includes(query) ||
      this.formatUserName(user).toLowerCase().includes(query) ||
      user.role.toLowerCase().includes(query)
    );
  }

  /**
   * Group users by role
   */
  groupUsersByRole(users: User[]): Record<string, User[]> {
    return users.reduce((groups, user) => {
      const role = user.role;
      if (!groups[role]) {
        groups[role] = [];
      }
      groups[role].push(user);
      return groups;
    }, {} as Record<string, User[]>);
  }

  /**
   * Get user activity status
   */
  getUserActivityStatus(user: User): 'active' | 'inactive' | 'new' {
    if (!user.is_active) return 'inactive';
    
    const createdAt = new Date(user.created_at);
    const now = new Date();
    const daysSinceCreation = (now.getTime() - createdAt.getTime()) / (1000 * 60 * 60 * 24);
    
    if (daysSinceCreation <= 7) return 'new';
    
    return 'active';
  }

  /**
   * Format user creation date
   */
  formatUserCreationDate(user: User): string {
    const date = new Date(user.created_at);
    return date.toLocaleDateString('en-US', {
      year: 'numeric',
      month: 'short',
      day: 'numeric'
    });
  }

  /**
   * Check if user can be deleted
   */
  canDeleteUser(currentUser: User, targetUser: User): boolean {
    // Can't delete yourself
    if (currentUser.id === targetUser.id) return false;
    
    // SuperAdmin can delete anyone except other SuperAdmins
    if (currentUser.role === ROLE_NAMES.SUPERADMIN) {
      return targetUser.role !== ROLE_NAMES.SUPERADMIN;
    }
    
    // Admin can delete operators and customers in their workspace
    if (isAdminLevel(currentUser.role)) {
      return (targetUser.role === ROLE_NAMES.OPERATOR || targetUser.role === ROLE_NAMES.CUSTOMER) && 
             currentUser.workspace_id === targetUser.workspace_id;
    }
    
    return false;
  }

  /**
   * Check if user can be edited
   */
  canEditUser(currentUser: User, targetUser: User): boolean {
    // Can edit yourself (limited fields)
    if (currentUser.id === targetUser.id) return true;
    
    // SuperAdmin can edit anyone
    if (currentUser.role === ROLE_NAMES.SUPERADMIN) return true;
    
    // Admin can edit users in their workspace (except other admins)
    if (isAdminLevel(currentUser.role)) {
      return (targetUser.role === ROLE_NAMES.OPERATOR || targetUser.role === ROLE_NAMES.CUSTOMER) && 
             currentUser.workspace_id === targetUser.workspace_id;
    }
    
    return false;
  }

  /**
   * Toggle user status (for backward compatibility)
   */
  async toggleUserStatus(userId: string, newStatus: boolean): Promise<ApiResponse<void>> {
    try {
      if (newStatus) {
        return await this.activateUser(userId);
      } else {
        return await this.deleteUser(userId);
      }
    } catch (error: any) {
      throw new Error(error.message || 'Failed to toggle user status');
    }
  }

  /**
   * Format last login time (for backward compatibility)
   */
  formatLastLogin(dateString: string): string {
    const date = new Date(dateString);
    const now = new Date();
    const diffMs = now.getTime() - date.getTime();
    const diffMins = Math.floor(diffMs / (1000 * 60));
    const diffHours = Math.floor(diffMs / (1000 * 60 * 60));
    const diffDays = Math.floor(diffMs / (1000 * 60 * 60 * 24));

    if (diffMins < 1) return 'Just now';
    if (diffMins < 60) return `${diffMins} minute${diffMins > 1 ? 's' : ''} ago`;
    if (diffHours < 24) return `${diffHours} hour${diffHours > 1 ? 's' : ''} ago`;
    if (diffDays < 7) return `${diffDays} day${diffDays > 1 ? 's' : ''} ago`;
    
    return date.toLocaleDateString('en-US', {
      year: 'numeric',
      month: 'short',
      day: 'numeric'
    });
=======
>>>>>>> 95caa009
  }
}

export const userService = new UserService();

// Export types for components
export type { User, UserCreate, UserUpdate } from '../types/api';<|MERGE_RESOLUTION|>--- conflicted
+++ resolved
@@ -1,5 +1,4 @@
 import { apiService } from './api';
-<<<<<<< HEAD
 import { 
   User, 
   UserCreate, 
@@ -19,39 +18,11 @@
    * Get users with pagination and filtering (Admin only)
    */
   async getUsers(filters?: UserFilters): Promise<PaginatedResponse<User>> {
-=======
-import { UserProfile, ApiResponse } from '../types';
-
-export interface UserCreate {
-  email: string;
-  password: string;
-  first_name: string;
-  last_name: string;
-  phone?: string;
-  role_id?: string;
-  workspace_id?: string;
-  venue_id?: string;
-}
-
-export interface UserUpdate {
-  first_name?: string;
-  last_name?: string;
-  phone?: string;
-  role_id?: string;
-  workspace_id?: string;
-  venue_id?: string;
-  is_active?: boolean;
-}
-
-class UserService {
-  async getUsers(workspaceId?: string, venueId?: string): Promise<UserProfile[]> {
->>>>>>> 95caa009
     try {
       const params: any = {};
       if (workspaceId) params.workspace_id = workspaceId;
       if (venueId) params.venue_id = venueId;
       
-<<<<<<< HEAD
       if (filters?.page) params.append('page', filters.page.toString());
       if (filters?.page_size) params.append('page_size', filters.page_size.toString());
       if (filters?.workspace_id) params.append('workspace_id', filters.workspace_id);
@@ -101,14 +72,8 @@
    * Create a new user (Admin only)
    */
   async createUser(userData: UserCreate): Promise<ApiResponse<User>> {
-=======
-      const response = await apiService.get<UserProfile[]>('/users', params);
-      
-      if (response.success && response.data) {
-        return response.data;
-      } else {
-        throw new Error(response.message || 'Failed to fetch users');
-      }
+    try {
+      return await apiService.post<User>('/users', userData);
     } catch (error: any) {
       console.error('Get users error:', error);
       throw new Error(error.response?.data?.detail || error.message || 'Failed to fetch users');
@@ -131,7 +96,6 @@
   }
 
   async createUser(userData: UserCreate): Promise<UserProfile> {
->>>>>>> 95caa009
     try {
       const response = await apiService.post<UserProfile>('/users', userData);
       
@@ -146,14 +110,10 @@
     }
   }
 
-<<<<<<< HEAD
   /**
    * Update user information
    */
   async updateUser(userId: string, userData: UserUpdate): Promise<ApiResponse<User>> {
-=======
-  async updateUser(userId: string, userData: UserUpdate): Promise<UserProfile> {
->>>>>>> 95caa009
     try {
       const response = await apiService.put<UserProfile>(`/users/${userId}`, userData);
       
@@ -168,27 +128,18 @@
     }
   }
 
-<<<<<<< HEAD
   /**
    * Deactivate user
    */
   async deleteUser(userId: string): Promise<ApiResponse<void>> {
-=======
-  async deleteUser(userId: string): Promise<void> {
->>>>>>> 95caa009
-    try {
-      const response = await apiService.delete(`/users/${userId}`);
-      
-      if (!response.success) {
-        throw new Error(response.message || 'Failed to delete user');
-      }
+    try {
+      return await apiService.delete<void>(`/users/${userId}`);
     } catch (error: any) {
       console.error('Delete user error:', error);
       throw new Error(error.response?.data?.detail || error.message || 'Failed to delete user');
     }
   }
 
-<<<<<<< HEAD
   /**
    * Activate deactivated user
    */
@@ -196,22 +147,10 @@
     try {
       return await apiService.post<void>(`/users/${userId}/activate`);
     } catch (error: any) {
-=======
-  async activateUser(userId: string): Promise<void> {
-    try {
-      const response = await apiService.post(`/users/${userId}/activate`);
-      
-      if (!response.success) {
-        throw new Error(response.message || 'Failed to activate user');
-      }
-    } catch (error: any) {
-      console.error('Activate user error:', error);
->>>>>>> 95caa009
       throw new Error(error.response?.data?.detail || error.message || 'Failed to activate user');
     }
   }
 
-<<<<<<< HEAD
   // =============================================================================
   // USER ROLE AND PERMISSION MANAGEMENT
   // =============================================================================
@@ -452,6 +391,9 @@
       if (!emailRegex.test(userData.email)) {
         errors.push('Please enter a valid email address');
       }
+    } catch (error: any) {
+      console.error('Update user role error:', error);
+      throw new Error(error.response?.data?.detail || error.message || 'Failed to update user role');
     }
 
     if ('phone' in userData && userData.phone) {
@@ -476,76 +418,8 @@
     if ('password' in userData && userData.password) {
       if (userData.password.length < 8) {
         errors.push('Password must be at least 8 characters long');
-=======
-  async deactivateUser(userId: string): Promise<void> {
-    try {
-      const response = await apiService.post(`/users/${userId}/deactivate`);
-      
-      if (!response.success) {
-        throw new Error(response.message || 'Failed to deactivate user');
-      }
-    } catch (error: any) {
-      console.error('Deactivate user error:', error);
-      throw new Error(error.response?.data?.detail || error.message || 'Failed to deactivate user');
-    }
-  }
-
-  async resetUserPassword(userId: string): Promise<void> {
-    try {
-      const response = await apiService.post(`/users/${userId}/reset-password`);
-      
-      if (!response.success) {
-        throw new Error(response.message || 'Failed to reset password');
-      }
-    } catch (error: any) {
-      console.error('Reset password error:', error);
-      throw new Error(error.response?.data?.detail || error.message || 'Failed to reset password');
-    }
-  }
-
-  async getUserRoles(): Promise<any[]> {
-    try {
-      const response = await apiService.get<any[]>('/users/roles');
-      
-      if (response.success && response.data) {
-        return response.data;
-      } else {
-        throw new Error(response.message || 'Failed to fetch user roles');
-      }
-    } catch (error: any) {
-      console.error('Get user roles error:', error);
-      throw new Error(error.response?.data?.detail || error.message || 'Failed to fetch user roles');
-    }
-  }
-
-  async getUserPermissions(userId: string): Promise<any[]> {
-    try {
-      const response = await apiService.get<any[]>(`/users/${userId}/permissions`);
-      
-      if (response.success && response.data) {
-        return response.data;
-      } else {
-        throw new Error(response.message || 'Failed to fetch user permissions');
-      }
-    } catch (error: any) {
-      console.error('Get user permissions error:', error);
-      throw new Error(error.response?.data?.detail || error.message || 'Failed to fetch user permissions');
-    }
-  }
-
-  async updateUserRole(userId: string, roleId: string): Promise<void> {
-    try {
-      const response = await apiService.put(`/users/${userId}/role`, { role_id: roleId });
-      
-      if (!response.success) {
-        throw new Error(response.message || 'Failed to update user role');
->>>>>>> 95caa009
-      }
-    } catch (error: any) {
-      console.error('Update user role error:', error);
-      throw new Error(error.response?.data?.detail || error.message || 'Failed to update user role');
-    }
-<<<<<<< HEAD
+      }
+    }
 
     return { isValid: errors.length === 0, errors };
   }
@@ -719,8 +593,6 @@
       month: 'short',
       day: 'numeric'
     });
-=======
->>>>>>> 95caa009
   }
 }
 
