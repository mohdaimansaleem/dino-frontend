import { apiService } from './api';
<<<<<<< HEAD
import { 
  Order,
  OrderCreate,
  OrderUpdate,
  OrderItem,
  OrderItemCreate,
  PublicOrderCreate,
  CustomerCreate,
  OrderValidation,
  OrderReceipt,
  LiveOrderData,
  VenueAnalyticsData,
  OrderStatus,
  PaymentStatus,
  PaymentMethod,
  OrderType,
  PaginatedResponse,
  ApiResponse,
  OrderFilters
} from '../types/api';

// Remove duplicate type definitions - they're now in types/api.ts

class OrderService {
  // Get orders with filtering
  async getOrders(filters?: OrderFilters): Promise<PaginatedResponse<Order>> {
=======
import { ApiResponse } from '../types';

export interface OrderItem {
  menu_item_id: string;
  menu_item_name: string;
  quantity: number;
  unit_price: number;
  total_price: number;
  special_instructions?: string;
  customizations?: Record<string, any>;
}

export interface Order {
  id: string;
  order_number: string;
  venue_id: string;
  table_id?: string;
  customer_name?: string;
  customer_phone?: string;
  customer_email?: string;
  items: OrderItem[];
  subtotal: number;
  tax_amount: number;
  service_charge: number;
  discount_amount: number;
  total_amount: number;
  status: 'pending' | 'confirmed' | 'preparing' | 'ready' | 'served' | 'cancelled';
  payment_status: 'pending' | 'paid' | 'failed' | 'refunded';
  payment_method?: string;
  special_instructions?: string;
  estimated_preparation_time?: number;
  created_at: string;
  updated_at: string;
}

export interface CreateOrderData {
  venue_id: string;
  table_id?: string;
  customer_name?: string;
  customer_phone?: string;
  customer_email?: string;
  items: {
    menu_item_id: string;
    quantity: number;
    special_instructions?: string;
    customizations?: Record<string, any>;
  }[];
  special_instructions?: string;
  payment_method?: string;
}

export interface UpdateOrderStatusData {
  status: Order['status'];
  estimated_preparation_time?: number;
}

class OrderService {
  async getOrders(venueId?: string, status?: string): Promise<Order[]> {
>>>>>>> 95caa009
    try {
      const params: any = {};
      if (venueId) params.venue_id = venueId;
      if (status) params.status = status;
      
<<<<<<< HEAD
      if (filters?.page) params.append('page', filters.page.toString());
      if (filters?.page_size) params.append('page_size', filters.page_size.toString());
      if (filters?.venue_id) params.append('venue_id', filters.venue_id);
      if (filters?.status) params.append('status', filters.status);
      if (filters?.payment_status) params.append('payment_status', filters.payment_status);
      if (filters?.order_type) params.append('order_type', filters.order_type);

      const response = await apiService.get<PaginatedResponse<Order>>(`/orders?${params.toString()}`);
      
      return response.data || {
        success: true,
        data: [],
        total: 0,
        page: 1,
        page_size: 10,
        total_pages: 0,
        has_next: false,
        has_prev: false
      };
    } catch (error) {
      return {
        success: true,
        data: [],
        total: 0,
        page: 1,
        page_size: 10,
        total_pages: 0,
        has_next: false,
        has_prev: false
      };
=======
      const response = await apiService.get<Order[]>('/orders', params);
      
      if (response.success && response.data) {
        return response.data;
      } else {
        throw new Error(response.message || 'Failed to fetch orders');
      }
    } catch (error: any) {
      console.error('Get orders error:', error);
      throw new Error(error.response?.data?.detail || error.message || 'Failed to fetch orders');
>>>>>>> 95caa009
    }
  }

  async getOrder(orderId: string): Promise<Order> {
    try {
      const response = await apiService.get<Order>(`/orders/${orderId}`);
<<<<<<< HEAD
      return response.data || null;
    } catch (error) {
      return null;
    }
  }

  // Create new order
  async createOrder(orderData: OrderCreate): Promise<ApiResponse<Order>> {
    try {
      return await apiService.post<Order>('/orders', orderData);
=======
      
      if (response.success && response.data) {
        return response.data;
      } else {
        throw new Error(response.message || 'Failed to fetch order');
      }
>>>>>>> 95caa009
    } catch (error: any) {
      console.error('Get order error:', error);
      throw new Error(error.response?.data?.detail || error.message || 'Failed to fetch order');
    }
  }

  async createOrder(orderData: CreateOrderData): Promise<Order> {
    try {
      const response = await apiService.post<Order>('/orders', orderData);
      
      if (response.success && response.data) {
        return response.data;
      } else {
        throw new Error(response.message || 'Failed to create order');
      }
    } catch (error: any) {
      console.error('Create order error:', error);
      throw new Error(error.response?.data?.detail || error.message || 'Failed to create order');
    }
  }

  async createPublicOrder(orderData: CreateOrderData): Promise<Order> {
    try {
      const response = await apiService.post<Order>('/orders/public/create-order', orderData);
      
      if (response.success && response.data) {
        return response.data;
      } else {
        throw new Error(response.message || 'Failed to create order');
      }
    } catch (error: any) {
      console.error('Create public order error:', error);
      throw new Error(error.response?.data?.detail || error.message || 'Failed to create order');
    }
  }

  async updateOrderStatus(orderId: string, statusData: UpdateOrderStatusData): Promise<Order> {
    try {
<<<<<<< HEAD
      return await apiService.put<void>(`/orders/${orderId}/status`, { new_status: status });
=======
      const response = await apiService.put<Order>(`/orders/${orderId}/status`, statusData);
      
      if (response.success && response.data) {
        return response.data;
      } else {
        throw new Error(response.message || 'Failed to update order status');
      }
>>>>>>> 95caa009
    } catch (error: any) {
      console.error('Update order status error:', error);
      throw new Error(error.response?.data?.detail || error.message || 'Failed to update order status');
    }
  }

  async cancelOrder(orderId: string, reason?: string): Promise<void> {
    try {
      const response = await apiService.put(`/orders/${orderId}/cancel`, { reason });
      
      if (!response.success) {
        throw new Error(response.message || 'Failed to cancel order');
      }
    } catch (error: any) {
      console.error('Cancel order error:', error);
      throw new Error(error.response?.data?.detail || error.message || 'Failed to cancel order');
    }
  }

<<<<<<< HEAD
  // Get venue orders
  async getVenueOrders(venueId: string, filters?: {
    status?: OrderStatus;
    limit?: number;
  }): Promise<Order[]> {
    try {
      const params = new URLSearchParams();
      if (filters?.status) params.append('status', filters.status);
      if (filters?.limit) params.append('limit', filters.limit.toString());

      const response = await apiService.get<Order[]>(`/orders/venues/${venueId}/orders?${params.toString()}`);
      return response.data || [];
    } catch (error) {
      return [];
    }
  }

  // Get customer orders
  async getCustomerOrders(customerId: string, limit?: number): Promise<Order[]> {
    try {
      const params = limit ? `?limit=${limit}` : '';
      const response = await apiService.get<Order[]>(`/orders/customers/${customerId}/orders${params}`);
      return response.data || [];
    } catch (error) {
      return [];
    }
  }

  // Get order analytics
  async getOrderAnalytics(venueId: string, startDate?: string, endDate?: string): Promise<VenueAnalyticsData | null> {
    try {
      const params = new URLSearchParams();
      if (startDate) params.append('start_date', startDate);
      if (endDate) params.append('end_date', endDate);

      const response = await apiService.get<VenueAnalyticsData>(`/orders/venues/${venueId}/analytics?${params.toString()}`);
      return response.data || null;
    } catch (error) {
      return null;
    }
  }

  // Get live order status
  async getLiveOrderStatus(venueId: string): Promise<LiveOrderData | null> {
    try {
      const response = await apiService.get<LiveOrderData>(`/orders/venues/${venueId}/live`);
      return response.data || null;
    } catch (error) {
      return null;
    }
  }

  // QR Code and Public Access Methods

  // Access menu via QR code
  async accessMenuByQR(qrCode: string): Promise<any> {
    try {
      const response = await apiService.get<any>(`/orders/public/qr/${qrCode}`);
      return response.data || null;
    } catch (error) {
      throw error;
    }
  }

  // Check venue operating status
  async checkVenueStatus(venueId: string): Promise<any> {
    try {
      const response = await apiService.get<any>(`/orders/public/venue/${venueId}/status`);
      return response.data || null;
    } catch (error) {
      return null;
=======
  async getOrdersByTable(tableId: string): Promise<Order[]> {
    try {
      const response = await apiService.get<Order[]>(`/orders/table/${tableId}`);
      
      if (response.success && response.data) {
        return response.data;
      } else {
        throw new Error(response.message || 'Failed to fetch table orders');
      }
    } catch (error: any) {
      console.error('Get table orders error:', error);
      throw new Error(error.response?.data?.detail || error.message || 'Failed to fetch table orders');
>>>>>>> 95caa009
    }
  }

  async getActiveOrders(venueId: string): Promise<Order[]> {
    try {
<<<<<<< HEAD
      const response = await apiService.post<OrderValidation>('/orders/public/validate-order', orderData);
      return response.data || {
        is_valid: false,
        venue_open: false,
        items_available: [],
        items_unavailable: [],
        estimated_total: 0,
        errors: ['Validation failed']
      };
    } catch (error) {
      return {
        is_valid: false,
        venue_open: false,
        items_available: [],
        items_unavailable: [],
        estimated_total: 0,
        errors: ['Validation failed']
      };
=======
      const response = await apiService.get<Order[]>('/orders', {
        venue_id: venueId,
        status: 'pending,confirmed,preparing,ready'
      });
      
      if (response.success && response.data) {
        return response.data;
      } else {
        throw new Error(response.message || 'Failed to fetch active orders');
      }
    } catch (error: any) {
      console.error('Get active orders error:', error);
      throw new Error(error.response?.data?.detail || error.message || 'Failed to fetch active orders');
>>>>>>> 95caa009
    }
  }

  async getOrderHistory(venueId?: string, limit?: number): Promise<Order[]> {
    try {
<<<<<<< HEAD
      const response = await apiService.get<any>(`/orders/public/${orderId}/status`);
      return response.data || null;
    } catch (error) {
      return null;
=======
      const params: any = {};
      if (venueId) params.venue_id = venueId;
      if (limit) params.limit = limit;
      
      const response = await apiService.get<Order[]>('/orders/history', params);
      
      if (response.success && response.data) {
        return response.data;
      } else {
        throw new Error(response.message || 'Failed to fetch order history');
      }
    } catch (error: any) {
      console.error('Get order history error:', error);
      throw new Error(error.response?.data?.detail || error.message || 'Failed to fetch order history');
>>>>>>> 95caa009
    }
  }

  async updatePaymentStatus(orderId: string, paymentStatus: Order['payment_status'], paymentMethod?: string): Promise<void> {
    try {
<<<<<<< HEAD
      const response = await apiService.get<OrderReceipt>(`/orders/public/${orderId}/receipt`);
      return response.data || null;
    } catch (error) {
      return null;
=======
      const response = await apiService.put(`/orders/${orderId}/payment`, {
        payment_status: paymentStatus,
        payment_method: paymentMethod
      });
      
      if (!response.success) {
        throw new Error(response.message || 'Failed to update payment status');
      }
    } catch (error: any) {
      console.error('Update payment status error:', error);
      throw new Error(error.response?.data?.detail || error.message || 'Failed to update payment status');
>>>>>>> 95caa009
    }
  }

  async addOrderNote(orderId: string, note: string): Promise<void> {
    try {
      const response = await apiService.post(`/orders/${orderId}/notes`, { note });
      
      if (!response.success) {
        throw new Error(response.message || 'Failed to add order note');
      }
    } catch (error: any) {
      console.error('Add order note error:', error);
      throw new Error(error.response?.data?.detail || error.message || 'Failed to add order note');
    }
  }

  async getOrderAnalytics(venueId: string, startDate?: string, endDate?: string): Promise<any> {
    try {
      const params: any = { venue_id: venueId };
      if (startDate) params.start_date = startDate;
      if (endDate) params.end_date = endDate;
      
      const response = await apiService.get('/orders/analytics', params);
      
      if (response.success && response.data) {
        return response.data;
      } else {
        throw new Error(response.message || 'Failed to fetch order analytics');
      }
    } catch (error: any) {
      console.error('Get order analytics error:', error);
      throw new Error(error.response?.data?.detail || error.message || 'Failed to fetch order analytics');
    }
  }

  // Real-time order updates
  subscribeToOrderUpdates(venueId: string, callback: (order: Order) => void): () => void {
    // This would typically use WebSocket or Server-Sent Events
    // For now, we'll implement polling as a fallback
    const interval = setInterval(async () => {
      try {
        const orders = await this.getActiveOrders(venueId);
        orders.forEach(callback);
      } catch (error) {
        console.error('Error polling order updates:', error);
      }
    }, 5000); // Poll every 5 seconds

    return () => clearInterval(interval);
  }
}

export const orderService = new OrderService();

// Export types for components
export type { 
  Order, 
  OrderStatus, 
  PaymentStatus, 
  PaymentMethod 
} from '../types/api';<|MERGE_RESOLUTION|>--- conflicted
+++ resolved
@@ -1,5 +1,4 @@
 import { apiService } from './api';
-<<<<<<< HEAD
 import { 
   Order,
   OrderCreate,
@@ -26,72 +25,11 @@
 class OrderService {
   // Get orders with filtering
   async getOrders(filters?: OrderFilters): Promise<PaginatedResponse<Order>> {
-=======
-import { ApiResponse } from '../types';
-
-export interface OrderItem {
-  menu_item_id: string;
-  menu_item_name: string;
-  quantity: number;
-  unit_price: number;
-  total_price: number;
-  special_instructions?: string;
-  customizations?: Record<string, any>;
-}
-
-export interface Order {
-  id: string;
-  order_number: string;
-  venue_id: string;
-  table_id?: string;
-  customer_name?: string;
-  customer_phone?: string;
-  customer_email?: string;
-  items: OrderItem[];
-  subtotal: number;
-  tax_amount: number;
-  service_charge: number;
-  discount_amount: number;
-  total_amount: number;
-  status: 'pending' | 'confirmed' | 'preparing' | 'ready' | 'served' | 'cancelled';
-  payment_status: 'pending' | 'paid' | 'failed' | 'refunded';
-  payment_method?: string;
-  special_instructions?: string;
-  estimated_preparation_time?: number;
-  created_at: string;
-  updated_at: string;
-}
-
-export interface CreateOrderData {
-  venue_id: string;
-  table_id?: string;
-  customer_name?: string;
-  customer_phone?: string;
-  customer_email?: string;
-  items: {
-    menu_item_id: string;
-    quantity: number;
-    special_instructions?: string;
-    customizations?: Record<string, any>;
-  }[];
-  special_instructions?: string;
-  payment_method?: string;
-}
-
-export interface UpdateOrderStatusData {
-  status: Order['status'];
-  estimated_preparation_time?: number;
-}
-
-class OrderService {
-  async getOrders(venueId?: string, status?: string): Promise<Order[]> {
->>>>>>> 95caa009
     try {
       const params: any = {};
       if (venueId) params.venue_id = venueId;
       if (status) params.status = status;
       
-<<<<<<< HEAD
       if (filters?.page) params.append('page', filters.page.toString());
       if (filters?.page_size) params.append('page_size', filters.page_size.toString());
       if (filters?.venue_id) params.append('venue_id', filters.venue_id);
@@ -122,46 +60,15 @@
         has_next: false,
         has_prev: false
       };
-=======
-      const response = await apiService.get<Order[]>('/orders', params);
-      
-      if (response.success && response.data) {
-        return response.data;
-      } else {
-        throw new Error(response.message || 'Failed to fetch orders');
-      }
-    } catch (error: any) {
-      console.error('Get orders error:', error);
-      throw new Error(error.response?.data?.detail || error.message || 'Failed to fetch orders');
->>>>>>> 95caa009
     }
   }
 
   async getOrder(orderId: string): Promise<Order> {
     try {
       const response = await apiService.get<Order>(`/orders/${orderId}`);
-<<<<<<< HEAD
-      return response.data || null;
-    } catch (error) {
-      return null;
-    }
-  }
-
-  // Create new order
-  async createOrder(orderData: OrderCreate): Promise<ApiResponse<Order>> {
-    try {
-      return await apiService.post<Order>('/orders', orderData);
-=======
-      
-      if (response.success && response.data) {
-        return response.data;
-      } else {
-        throw new Error(response.message || 'Failed to fetch order');
-      }
->>>>>>> 95caa009
-    } catch (error: any) {
-      console.error('Get order error:', error);
-      throw new Error(error.response?.data?.detail || error.message || 'Failed to fetch order');
+      return response.data || null;
+    } catch (error) {
+      return null;
     }
   }
 
@@ -197,17 +104,16 @@
 
   async updateOrderStatus(orderId: string, statusData: UpdateOrderStatusData): Promise<Order> {
     try {
-<<<<<<< HEAD
+      return await apiService.put<Order>(`/orders/${orderId}`, orderData);
+    } catch (error: any) {
+      throw new Error(error.response?.data?.detail || error.message || 'Failed to update order');
+    }
+  }
+
+  // Update order status
+  async updateOrderStatus(orderId: string, status: OrderStatus): Promise<ApiResponse<void>> {
+    try {
       return await apiService.put<void>(`/orders/${orderId}/status`, { new_status: status });
-=======
-      const response = await apiService.put<Order>(`/orders/${orderId}/status`, statusData);
-      
-      if (response.success && response.data) {
-        return response.data;
-      } else {
-        throw new Error(response.message || 'Failed to update order status');
-      }
->>>>>>> 95caa009
     } catch (error: any) {
       console.error('Update order status error:', error);
       throw new Error(error.response?.data?.detail || error.message || 'Failed to update order status');
@@ -227,12 +133,7 @@
     }
   }
 
-<<<<<<< HEAD
-  // Get venue orders
-  async getVenueOrders(venueId: string, filters?: {
-    status?: OrderStatus;
-    limit?: number;
-  }): Promise<Order[]> {
+  async getOrdersByTable(tableId: string): Promise<Order[]> {
     try {
       const params = new URLSearchParams();
       if (filters?.status) params.append('status', filters.status);
@@ -299,26 +200,12 @@
       return response.data || null;
     } catch (error) {
       return null;
-=======
-  async getOrdersByTable(tableId: string): Promise<Order[]> {
-    try {
-      const response = await apiService.get<Order[]>(`/orders/table/${tableId}`);
-      
-      if (response.success && response.data) {
-        return response.data;
-      } else {
-        throw new Error(response.message || 'Failed to fetch table orders');
-      }
-    } catch (error: any) {
-      console.error('Get table orders error:', error);
-      throw new Error(error.response?.data?.detail || error.message || 'Failed to fetch table orders');
->>>>>>> 95caa009
-    }
-  }
-
-  async getActiveOrders(venueId: string): Promise<Order[]> {
-    try {
-<<<<<<< HEAD
+    }
+  }
+
+  // Validate order before creation
+  async validateOrder(orderData: any): Promise<OrderValidation> {
+    try {
       const response = await apiService.post<OrderValidation>('/orders/public/validate-order', orderData);
       return response.data || {
         is_valid: false,
@@ -337,7 +224,147 @@
         estimated_total: 0,
         errors: ['Validation failed']
       };
-=======
+    }
+  }
+
+  // Track order status (public)
+  async trackOrderStatus(orderId: string): Promise<any> {
+    try {
+      const response = await apiService.get<any>(`/orders/public/${orderId}/status`);
+      return response.data || null;
+    } catch (error) {
+      return null;
+    }
+  }
+
+  // Get order receipt
+  async getOrderReceipt(orderId: string): Promise<OrderReceipt | null> {
+    try {
+      const response = await apiService.get<OrderReceipt>(`/orders/public/${orderId}/receipt`);
+      return response.data || null;
+    } catch (error) {
+      return null;
+    }
+  }
+
+  // Submit order feedback
+  async submitOrderFeedback(orderId: string, rating: number, feedback?: string): Promise<ApiResponse<void>> {
+    try {
+      const params = new URLSearchParams();
+      params.append('rating', rating.toString());
+      if (feedback) params.append('feedback', feedback);
+
+      return await apiService.post<void>(`/orders/public/${orderId}/feedback?${params.toString()}`);
+    } catch (error: any) {
+      throw new Error(error.response?.data?.detail || error.message || 'Failed to submit feedback');
+    }
+  }
+
+  // Utility Methods
+
+  // Calculate order total
+  calculateOrderTotal(items: OrderItemCreate[], taxRate: number = 0.18, discountAmount: number = 0): {
+    subtotal: number;
+    taxAmount: number;
+    total: number;
+  } {
+    const subtotal = items.reduce((sum, item) => sum + (item.quantity * (item as any).unit_price || 0), 0);
+    const taxAmount = subtotal * taxRate;
+    const total = subtotal + taxAmount - discountAmount;
+
+    return {
+      subtotal,
+      taxAmount,
+      total
+    };
+  }
+
+  // Get order status color
+  getOrderStatusColor(status: OrderStatus): string {
+    const colors = {
+      pending: '#f59e0b',
+      confirmed: '#3b82f6',
+      preparing: '#f97316',
+      ready: '#10b981',
+      out_for_delivery: '#8b5cf6',
+      delivered: '#059669',
+      served: '#059669',
+      cancelled: '#ef4444'
+    };
+    return colors[status] || '#6b7280';
+  }
+
+  // Get payment status color
+  getPaymentStatusColor(status: PaymentStatus): string {
+    const colors = {
+      pending: '#f59e0b',
+      processing: '#3b82f6',
+      paid: '#10b981',
+      failed: '#ef4444',
+      refunded: '#6b7280',
+      partially_refunded: '#f97316'
+    };
+    return colors[status] || '#6b7280';
+  }
+
+  // Format order status for display
+  formatOrderStatus(status: OrderStatus): string {
+    const labels = {
+      pending: 'Pending',
+      confirmed: 'Confirmed',
+      preparing: 'Preparing',
+      ready: 'Ready',
+      out_for_delivery: 'Out for Delivery',
+      delivered: 'Delivered',
+      served: 'Served',
+      cancelled: 'Cancelled'
+    };
+    return labels[status] || status;
+  }
+
+  // Format payment status for display
+  formatPaymentStatus(status: PaymentStatus): string {
+    const labels = {
+      pending: 'Pending',
+      processing: 'Processing',
+      paid: 'Paid',
+      failed: 'Failed',
+      refunded: 'Refunded',
+      partially_refunded: 'Partially Refunded'
+    };
+    return labels[status] || status;
+  }
+
+  // Check if order can be cancelled
+  canCancelOrder(order: Order): boolean {
+    return ['pending', 'confirmed'].includes(order.status);
+  }
+
+  // Check if order can be modified
+  canModifyOrder(order: Order): boolean {
+    return ['pending'].includes(order.status);
+  }
+
+  // Get estimated delivery time
+  getEstimatedDeliveryTime(order: Order): string | null {
+    if (order.estimated_ready_time) {
+      const estimatedTime = new Date(order.estimated_ready_time);
+      const now = new Date();
+      const diffMinutes = Math.ceil((estimatedTime.getTime() - now.getTime()) / (1000 * 60));
+      
+      if (response.success && response.data) {
+        return response.data;
+      } else {
+        throw new Error(response.message || 'Failed to fetch table orders');
+      }
+    } catch (error: any) {
+      console.error('Get table orders error:', error);
+      throw new Error(error.response?.data?.detail || error.message || 'Failed to fetch table orders');
+    }
+  }
+
+  async getActiveOrders(venueId: string): Promise<Order[]> {
+    try {
       const response = await apiService.get<Order[]>('/orders', {
         venue_id: venueId,
         status: 'pending,confirmed,preparing,ready'
@@ -351,18 +378,11 @@
     } catch (error: any) {
       console.error('Get active orders error:', error);
       throw new Error(error.response?.data?.detail || error.message || 'Failed to fetch active orders');
->>>>>>> 95caa009
     }
   }
 
   async getOrderHistory(venueId?: string, limit?: number): Promise<Order[]> {
     try {
-<<<<<<< HEAD
-      const response = await apiService.get<any>(`/orders/public/${orderId}/status`);
-      return response.data || null;
-    } catch (error) {
-      return null;
-=======
       const params: any = {};
       if (venueId) params.venue_id = venueId;
       if (limit) params.limit = limit;
@@ -377,18 +397,11 @@
     } catch (error: any) {
       console.error('Get order history error:', error);
       throw new Error(error.response?.data?.detail || error.message || 'Failed to fetch order history');
->>>>>>> 95caa009
     }
   }
 
   async updatePaymentStatus(orderId: string, paymentStatus: Order['payment_status'], paymentMethod?: string): Promise<void> {
     try {
-<<<<<<< HEAD
-      const response = await apiService.get<OrderReceipt>(`/orders/public/${orderId}/receipt`);
-      return response.data || null;
-    } catch (error) {
-      return null;
-=======
       const response = await apiService.put(`/orders/${orderId}/payment`, {
         payment_status: paymentStatus,
         payment_method: paymentMethod
@@ -400,7 +413,6 @@
     } catch (error: any) {
       console.error('Update payment status error:', error);
       throw new Error(error.response?.data?.detail || error.message || 'Failed to update payment status');
->>>>>>> 95caa009
     }
   }
 
