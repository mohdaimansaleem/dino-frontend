<<<<<<< HEAD
// Re-export all API types
export * from './api';
=======
// Core User and Authentication Types
export interface UserProfile {
  id: string;
  email: string;
  phone?: string;
  firstName: string;
  lastName: string;
  first_name: string; // Backend compatibility
  last_name: string;  // Backend compatibility
  dateOfBirth?: Date;
  gender?: 'male' | 'female' | 'other' | 'prefer_not_to_say';
  role: UserRole;
  profileImageUrl?: string;
  isActive: boolean;
  isVerified: boolean;
  addresses?: UserAddress[];
  preferences?: UserPreferences;
  createdAt: Date;
  updatedAt: Date;
  lastLogin?: Date;
  loginCount?: number;
  totalOrders?: number;
  totalSpent?: number;
  workspaceId?: string;
  workspace_id?: string; // Backend compatibility
  venueId?: string;
  venue_id?: string; // Backend compatibility
}
>>>>>>> 95caa009

export interface UserAddress {
  id?: string;
  label: string;
  addressLine1: string;
  addressLine2?: string;
  city: string;
  state: string;
  postalCode?: string;
  country: string;
  latitude?: number;
  longitude?: number;
  isDefault: boolean;
}

export interface UserPreferences {
  dietaryRestrictions: string[];
  favoriteCuisines: string[];
  spiceLevel: 'mild' | 'medium' | 'hot' | 'extra_hot';
  notificationsEnabled: boolean;
  emailNotifications: boolean;
  smsNotifications: boolean;
}

<<<<<<< HEAD
// UserRegistration is now imported from api.ts

export interface UserLogin {
  email: string;
  password: string;
}

export interface UserRoleObject {
  id: string;
  name: string;
  display_name?: string;
  description?: string;
  permissions?: Permission[];
}

export interface Permission {
  id: string;
  name: string;
  resource: string;
  action: string;
  description: string;
}

export type UserRole = 'customer' | 'admin' | 'venue_owner' | 'staff' | 'superadmin' | 'operator';
export type UserRoleName = UserRole;

// Additional User Types - using API types as primary
// User and UserCreate are now imported from api.ts

// AuthToken is now imported from api.ts

// Legacy Venue Types (deprecated - use Venue from api.ts)
=======
export type UserRole = 'customer' | 'admin' | 'cafe_owner' | 'staff' | 'superadmin' | 'operator';

export interface AuthToken {
  access_token: string;
  refresh_token?: string;
  token_type: string;
  expires_in: number;
  user: UserProfile;
}

// Venue Types
>>>>>>> 95caa009
export interface Venue {
  id: string;
  name: string;
  description: string;
  workspace_id: string;
  address: {
    street: string;
    city: string;
    state: string;
    postal_code: string;
    country: string;
  };
  contact: {
    phone: string;
    email: string;
    website?: string;
  };
  business_hours: {
    [key: string]: {
      open: string;
      close: string;
      is_closed: boolean;
    };
  };
  cuisine_types: string[];
  features: string[];
  image_urls: string[];
  logo_url?: string;
  is_active: boolean;
  settings: {
    tax_rate: number;
    service_charge_rate: number;
    currency: string;
    timezone: string;
    auto_accept_orders: boolean;
    max_tables: number;
  };
  created_at: string;
  updated_at: string;
}

// Legacy Cafe type (alias for Venue for backward compatibility)
export interface Cafe extends Venue {}
export type LegacyCafe = Cafe;

// Menu Types
export interface MenuCategory {
  id: string;
  name: string;
  description: string;
<<<<<<< HEAD
  price: number;
  category: string;
  isVeg: boolean;
  image?: string;
  isAvailable: boolean;
  preparationTime: number; // in minutes
  ingredients?: string[];
  allergens?: string[];
  venueId: string;
  order: number; // for drag-drop ordering
=======
  venue_id: string;
  image_url?: string;
  is_active: boolean;
  created_at: string;
  updated_at: string;
>>>>>>> 95caa009
}

export interface MenuItem {
  id: string;
  name: string;
<<<<<<< HEAD
  description?: string;
  order: number;
  venueId: string;
}

export interface MenuItemCreate {
  name: string;
  description: string;
  price: number;
  category: string;
  isVeg: boolean;
  image?: string;
  isAvailable?: boolean;
  preparationTime: number;
  ingredients?: string[];
  allergens?: string[];
  venueId: string;
}

export interface MenuItemUpdate {
  name?: string;
  description?: string;
  price?: number;
  category?: string;
  isVeg?: boolean;
  image?: string;
  isAvailable?: boolean;
  preparationTime?: number;
  ingredients?: string[];
  allergens?: string[];
}

export interface MenuCategoryCreate {
  name: string;
  description?: string;
  order: number;
  venueId: string;
}

export interface MenuCategoryUpdate {
  name?: string;
  description?: string;
  order?: number;
=======
  description: string;
  base_price: number;
  venue_id: string;
  category_id: string;
  image_urls: string[];
  is_vegetarian: boolean;
  is_vegan: boolean;
  is_gluten_free: boolean;
  spice_level: 'mild' | 'medium' | 'hot' | 'very_hot';
  preparation_time_minutes: number;
  nutritional_info?: {
    calories?: number;
    protein?: number;
    carbs?: number;
    fat?: number;
  };
  is_available: boolean;
  rating: number;
  created_at: string;
  updated_at: string;
>>>>>>> 95caa009
}

// Table Types
export interface Table {
  id: string;
<<<<<<< HEAD
  tableNumber: number;
  qrCode: string;
  qrCodeUrl: string;
  venueId: string;
  venueName?: string;
  isActive: boolean;
  createdAt: Date;
=======
  table_number: string;
  venue_id: string;
  capacity: number;
  table_status: 'available' | 'occupied' | 'reserved' | 'cleaning' | 'out_of_order';
  qr_code: string;
  location: {
    section?: string;
    floor?: string;
    position?: string;
  };
  features: string[];
  current_order_id?: string;
  last_cleaned?: string;
  notes?: string;
  created_at: string;
  updated_at: string;
>>>>>>> 95caa009
}

// Order Types
export interface OrderItem {
  menu_item_id: string;
  menu_item_name: string;
  quantity: number;
  unit_price: number;
  total_price: number;
  special_instructions?: string;
  customizations?: Record<string, any>;
}

export interface Order {
  id: string;
<<<<<<< HEAD
  orderNumber?: string;
  venueId: string;
  tableId: string;
  customerId?: string;
  customerPhone?: string;
  customerName?: string;
=======
  order_number: string;
  venue_id: string;
  table_id?: string;
  customer_name?: string;
  customer_phone?: string;
  customer_email?: string;
>>>>>>> 95caa009
  items: OrderItem[];
  subtotal: number;
  tax_amount: number;
  service_charge: number;
  discount_amount: number;
  total_amount: number;
  status: 'pending' | 'confirmed' | 'preparing' | 'ready' | 'served' | 'cancelled';
  payment_status: 'pending' | 'paid' | 'failed' | 'refunded';
  payment_method?: string;
  special_instructions?: string;
  estimated_preparation_time?: number;
  created_at: string;
  updated_at: string;
}

// Cart Types (Frontend only)
export interface CartItem {
  menuItem: MenuItem;
  quantity: number;
  specialInstructions?: string;
}

// Workspace Types
export interface Workspace {
  id: string;
  name: string;
  description: string;
  owner_id: string;
  subscription_plan: 'free' | 'basic' | 'premium' | 'enterprise';
  subscription_status: 'active' | 'inactive' | 'suspended' | 'cancelled';
  settings: {
    timezone: string;
    currency: string;
    language: string;
    date_format: string;
    max_venues: number;
    max_users: number;
  };
  billing_info?: {
    billing_email: string;
    billing_address: any;
    payment_method?: string;
  };
  is_active: boolean;
  created_at: string;
  updated_at: string;
}

// Analytics Types
export interface DashboardAnalytics {
  venue_id: string;
  period: string;
  revenue: {
    total: number;
    today: number;
    yesterday: number;
    this_week: number;
    this_month: number;
    growth_rate: number;
  };
  orders: {
    total: number;
    today: number;
    pending: number;
    completed: number;
    cancelled: number;
    average_order_value: number;
  };
  customers: {
    total: number;
    new_today: number;
    returning: number;
    satisfaction_rate: number;
  };
  popular_items: Array<{
    menu_item_id: string;
    menu_item_name: string;
    order_count: number;
    revenue: number;
    rating: number;
  }>;
  peak_hours: Array<{
    hour: number;
    order_count: number;
    revenue: number;
  }>;
  table_utilization: {
    total_tables: number;
    occupied: number;
    available: number;
    utilization_rate: number;
  };
}

// API Response Types
export interface ApiResponse<T> {
  success: boolean;
  data?: T;
  message?: string;
  error?: string;
}

export interface PaginatedResponse<T> {
  data: T[];
  total: number;
  page: number;
  pageSize: number;
  totalPages: number;
  hasNext: boolean;
  hasPrev: boolean;
}

// Notification Types
export interface AppNotification {
  id: string;
<<<<<<< HEAD
  recipientId: string;
  recipientType: 'user' | 'venue' | 'admin';
  notificationType: NotificationTypeEnum;
=======
  recipient_id: string;
  recipient_type: 'user' | 'venue' | 'admin';
  notification_type: NotificationType;
>>>>>>> 95caa009
  title: string;
  message: string;
  data?: Record<string, any>;
  is_read: boolean;
  priority: 'low' | 'normal' | 'high' | 'urgent';
  created_at: string;
  read_at?: string;
}

export type NotificationType = 
  | 'order_placed'
  | 'order_confirmed' 
  | 'order_ready'
  | 'order_delivered'
  | 'payment_received'
  | 'system_alert';

<<<<<<< HEAD
export type NotificationType = NotificationTypeEnum;

// Enhanced Transaction Types
export interface Transaction {
  id: string;
  orderId: string;
  amount: number;
  transactionType: 'payment' | 'refund' | 'adjustment';
  paymentMethod: PaymentMethod;
  paymentGateway?: string;
  gatewayTransactionId?: string;
  status: PaymentStatus;
  description?: string;
  createdAt: Date;
  processedAt?: Date;
  refundedAmount: number;
}

export type PaymentMethod = 
  | 'cash'
  | 'card'
  | 'upi'
  | 'wallet'
  | 'net_banking';

// Context Types - AuthContextType is defined in AuthContext.tsx
=======
// Context Types
export interface AuthContextType {
  user: UserProfile | null;
  login: (credentials: { email: string; password: string }) => Promise<void>;
  register: (userData: { email: string; password: string; firstName: string; lastName: string; phone?: string }) => Promise<void>;
  logout: () => void;
  updateUser: (userData: Partial<UserProfile>) => Promise<void>;
  refreshUser: () => Promise<void>;
  changePassword: (currentPassword: string, newPassword: string) => Promise<void>;
  loading: boolean;
  isLoading: boolean;
  isAuthenticated: boolean;
}
>>>>>>> 95caa009

export interface CartContextType {
  items: CartItem[];
  addItem: (item: MenuItem, quantity: number) => void;
  removeItem: (menuItemId: string) => void;
  updateQuantity: (menuItemId: string, quantity: number) => void;
  clearCart: () => void;
  getTotalAmount: () => number;
  getTotalItems: () => number;
}

// Filter Types
export interface MenuFilters {
  category?: string;
  is_vegetarian?: boolean;
  is_vegan?: boolean;
  is_gluten_free?: boolean;
  spice_level?: string;
  price_range?: {
    min: number;
    max: number;
  };
  search_query?: string;
}<|MERGE_RESOLUTION|>--- conflicted
+++ resolved
@@ -1,36 +1,5 @@
-<<<<<<< HEAD
 // Re-export all API types
 export * from './api';
-=======
-// Core User and Authentication Types
-export interface UserProfile {
-  id: string;
-  email: string;
-  phone?: string;
-  firstName: string;
-  lastName: string;
-  first_name: string; // Backend compatibility
-  last_name: string;  // Backend compatibility
-  dateOfBirth?: Date;
-  gender?: 'male' | 'female' | 'other' | 'prefer_not_to_say';
-  role: UserRole;
-  profileImageUrl?: string;
-  isActive: boolean;
-  isVerified: boolean;
-  addresses?: UserAddress[];
-  preferences?: UserPreferences;
-  createdAt: Date;
-  updatedAt: Date;
-  lastLogin?: Date;
-  loginCount?: number;
-  totalOrders?: number;
-  totalSpent?: number;
-  workspaceId?: string;
-  workspace_id?: string; // Backend compatibility
-  venueId?: string;
-  venue_id?: string; // Backend compatibility
-}
->>>>>>> 95caa009
 
 export interface UserAddress {
   id?: string;
@@ -55,7 +24,6 @@
   smsNotifications: boolean;
 }
 
-<<<<<<< HEAD
 // UserRegistration is now imported from api.ts
 
 export interface UserLogin {
@@ -88,19 +56,6 @@
 // AuthToken is now imported from api.ts
 
 // Legacy Venue Types (deprecated - use Venue from api.ts)
-=======
-export type UserRole = 'customer' | 'admin' | 'cafe_owner' | 'staff' | 'superadmin' | 'operator';
-
-export interface AuthToken {
-  access_token: string;
-  refresh_token?: string;
-  token_type: string;
-  expires_in: number;
-  user: UserProfile;
-}
-
-// Venue Types
->>>>>>> 95caa009
 export interface Venue {
   id: string;
   name: string;
@@ -151,7 +106,17 @@
   id: string;
   name: string;
   description: string;
-<<<<<<< HEAD
+  venue_id: string;
+  image_url?: string;
+  is_active: boolean;
+  created_at: string;
+  updated_at: string;
+}
+
+export interface MenuItem {
+  id: string;
+  name: string;
+  description: string;
   price: number;
   category: string;
   isVeg: boolean;
@@ -162,19 +127,11 @@
   allergens?: string[];
   venueId: string;
   order: number; // for drag-drop ordering
-=======
-  venue_id: string;
-  image_url?: string;
-  is_active: boolean;
-  created_at: string;
-  updated_at: string;
->>>>>>> 95caa009
-}
-
-export interface MenuItem {
-  id: string;
-  name: string;
-<<<<<<< HEAD
+}
+
+export interface MenuCategory {
+  id: string;
+  name: string;
   description?: string;
   order: number;
   venueId: string;
@@ -218,34 +175,11 @@
   name?: string;
   description?: string;
   order?: number;
-=======
-  description: string;
-  base_price: number;
-  venue_id: string;
-  category_id: string;
-  image_urls: string[];
-  is_vegetarian: boolean;
-  is_vegan: boolean;
-  is_gluten_free: boolean;
-  spice_level: 'mild' | 'medium' | 'hot' | 'very_hot';
-  preparation_time_minutes: number;
-  nutritional_info?: {
-    calories?: number;
-    protein?: number;
-    carbs?: number;
-    fat?: number;
-  };
-  is_available: boolean;
-  rating: number;
-  created_at: string;
-  updated_at: string;
->>>>>>> 95caa009
 }
 
 // Table Types
 export interface Table {
   id: string;
-<<<<<<< HEAD
   tableNumber: number;
   qrCode: string;
   qrCodeUrl: string;
@@ -253,24 +187,6 @@
   venueName?: string;
   isActive: boolean;
   createdAt: Date;
-=======
-  table_number: string;
-  venue_id: string;
-  capacity: number;
-  table_status: 'available' | 'occupied' | 'reserved' | 'cleaning' | 'out_of_order';
-  qr_code: string;
-  location: {
-    section?: string;
-    floor?: string;
-    position?: string;
-  };
-  features: string[];
-  current_order_id?: string;
-  last_cleaned?: string;
-  notes?: string;
-  created_at: string;
-  updated_at: string;
->>>>>>> 95caa009
 }
 
 // Order Types
@@ -286,21 +202,12 @@
 
 export interface Order {
   id: string;
-<<<<<<< HEAD
-  orderNumber?: string;
-  venueId: string;
-  tableId: string;
-  customerId?: string;
-  customerPhone?: string;
-  customerName?: string;
-=======
   order_number: string;
   venue_id: string;
   table_id?: string;
   customer_name?: string;
   customer_phone?: string;
   customer_email?: string;
->>>>>>> 95caa009
   items: OrderItem[];
   subtotal: number;
   tax_amount: number;
@@ -326,27 +233,20 @@
 // Workspace Types
 export interface Workspace {
   id: string;
-  name: string;
-  description: string;
-  owner_id: string;
-  subscription_plan: 'free' | 'basic' | 'premium' | 'enterprise';
-  subscription_status: 'active' | 'inactive' | 'suspended' | 'cancelled';
-  settings: {
-    timezone: string;
-    currency: string;
-    language: string;
-    date_format: string;
-    max_venues: number;
-    max_users: number;
-  };
-  billing_info?: {
-    billing_email: string;
-    billing_address: any;
-    payment_method?: string;
-  };
-  is_active: boolean;
-  created_at: string;
-  updated_at: string;
+  orderNumber?: string;
+  venueId: string;
+  tableId: string;
+  customerId?: string;
+  customerPhone?: string;
+  customerName?: string;
+  items: OrderItem[];
+  totalAmount: number;
+  status: OrderStatus;
+  paymentStatus: PaymentStatus;
+  specialInstructions?: string;
+  estimatedTime: number;
+  createdAt: Date;
+  updatedAt: Date;
 }
 
 // Analytics Types
@@ -416,15 +316,9 @@
 // Notification Types
 export interface AppNotification {
   id: string;
-<<<<<<< HEAD
   recipientId: string;
   recipientType: 'user' | 'venue' | 'admin';
   notificationType: NotificationTypeEnum;
-=======
-  recipient_id: string;
-  recipient_type: 'user' | 'venue' | 'admin';
-  notification_type: NotificationType;
->>>>>>> 95caa009
   title: string;
   message: string;
   data?: Record<string, any>;
@@ -442,7 +336,6 @@
   | 'payment_received'
   | 'system_alert';
 
-<<<<<<< HEAD
 export type NotificationType = NotificationTypeEnum;
 
 // Enhanced Transaction Types
@@ -469,21 +362,6 @@
   | 'net_banking';
 
 // Context Types - AuthContextType is defined in AuthContext.tsx
-=======
-// Context Types
-export interface AuthContextType {
-  user: UserProfile | null;
-  login: (credentials: { email: string; password: string }) => Promise<void>;
-  register: (userData: { email: string; password: string; firstName: string; lastName: string; phone?: string }) => Promise<void>;
-  logout: () => void;
-  updateUser: (userData: Partial<UserProfile>) => Promise<void>;
-  refreshUser: () => Promise<void>;
-  changePassword: (currentPassword: string, newPassword: string) => Promise<void>;
-  loading: boolean;
-  isLoading: boolean;
-  isAuthenticated: boolean;
-}
->>>>>>> 95caa009
 
 export interface CartContextType {
   items: CartItem[];
