<<<<<<< HEAD
# Production-optimized Nginx Configuration for Dino Frontend

events {
    worker_connections 1024;
    use epoll;
    multi_accept on;
}

http {
    include /etc/nginx/mime.types;
    default_type application/octet-stream;
=======
events {
    worker_connections 1024;
}

http {
    include       /etc/nginx/mime.types;
    default_type  application/octet-stream;
>>>>>>> 95caa009

    # Logging
    log_format main '$remote_addr - $remote_user [$time_local] "$request" '
                    '$status $body_bytes_sent "$http_referer" '
                    '"$http_user_agent" "$http_x_forwarded_for"';

    access_log /var/log/nginx/access.log main;
    error_log /var/log/nginx/error.log warn;

    # Performance optimizations
    sendfile on;
    tcp_nopush on;
    tcp_nodelay on;
    keepalive_timeout 65;
    types_hash_max_size 2048;
<<<<<<< HEAD
    client_max_body_size 10M;
=======
>>>>>>> 95caa009

    # Gzip compression
    gzip on;
    gzip_vary on;
    gzip_min_length 1024;
    gzip_proxied any;
    gzip_comp_level 6;
    gzip_types
        text/plain
        text/css
        text/xml
        text/javascript
        application/json
        application/javascript
        application/xml+rss
        application/atom+xml
        image/svg+xml;

<<<<<<< HEAD
    server {
        listen 8080;
=======
    # Security headers
    add_header X-Frame-Options "SAMEORIGIN" always;
    add_header X-XSS-Protection "1; mode=block" always;
    add_header X-Content-Type-Options "nosniff" always;
    add_header Referrer-Policy "no-referrer-when-downgrade" always;
    add_header Content-Security-Policy "default-src 'self' http: https: data: blob: 'unsafe-inline'" always;

    server {
        listen 80;
>>>>>>> 95caa009
        server_name _;
        root /usr/share/nginx/html;
        index index.html;

<<<<<<< HEAD
        # Security headers
        add_header X-Frame-Options DENY always;
        add_header X-Content-Type-Options nosniff always;
        add_header X-XSS-Protection "1; mode=block" always;
        add_header Referrer-Policy "strict-origin-when-cross-origin" always;
        add_header Content-Security-Policy "default-src 'self'; script-src 'self' 'unsafe-inline'; style-src 'self' 'unsafe-inline'; img-src 'self' data: https:; font-src 'self' data:; connect-src 'self' https: wss:;" always;
=======
        # Security
        server_tokens off;
>>>>>>> 95caa009

        # Cache static assets
        location ~* \.(js|css|png|jpg|jpeg|gif|ico|svg|woff|woff2|ttf|eot)$ {
            expires 1y;
            add_header Cache-Control "public, immutable";
<<<<<<< HEAD
            add_header X-Content-Type-Options nosniff;
        }

        # Cache HTML with shorter expiry
        location ~* \.html$ {
            expires 1h;
            add_header Cache-Control "public, must-revalidate";
=======
            try_files $uri =404;
        }

        # Handle React Router
        location / {
            try_files $uri $uri/ /index.html;
            
            # Cache control for HTML files
            add_header Cache-Control "no-cache, no-store, must-revalidate";
            add_header Pragma "no-cache";
            add_header Expires "0";
>>>>>>> 95caa009
        }

        # Health check endpoint
        location /health {
            access_log off;
<<<<<<< HEAD
            return 200 '{"status":"healthy","timestamp":"$time_iso8601"}';
            add_header Content-Type application/json;
        }

        # Runtime configuration endpoint
        location /config.js {
            expires 1m;
            add_header Cache-Control "public, must-revalidate";
            add_header Content-Type application/javascript;
        }

        # API proxy to backend
        location /api/ {
            proxy_pass ${BACKEND_URL};
            proxy_set_header Host $host;
            proxy_set_header X-Real-IP $remote_addr;
            proxy_set_header X-Forwarded-For $proxy_add_x_forwarded_for;
            proxy_set_header X-Forwarded-Proto $scheme;
            proxy_connect_timeout 30s;
            proxy_send_timeout 30s;
            proxy_read_timeout 30s;
        }

        # WebSocket proxy
        location /ws/ {
            proxy_pass ${BACKEND_URL};
            proxy_http_version 1.1;
            proxy_set_header Upgrade $http_upgrade;
            proxy_set_header Connection "upgrade";
=======
            return 200 "healthy\n";
            add_header Content-Type text/plain;
        }

        # API proxy (if needed)
        location /api/ {
            proxy_pass http://backend:8000/api/;
>>>>>>> 95caa009
            proxy_set_header Host $host;
            proxy_set_header X-Real-IP $remote_addr;
            proxy_set_header X-Forwarded-For $proxy_add_x_forwarded_for;
            proxy_set_header X-Forwarded-Proto $scheme;
<<<<<<< HEAD
            proxy_connect_timeout 30s;
            proxy_send_timeout 30s;
            proxy_read_timeout 300s;
        }

        # Handle React Router (SPA)
        location / {
            try_files $uri $uri/ /index.html;
        }

        # Deny access to hidden files
        location ~ /\. {
            deny all;
            access_log off;
            log_not_found off;
=======
            
            # CORS headers
            add_header Access-Control-Allow-Origin *;
            add_header Access-Control-Allow-Methods "GET, POST, PUT, DELETE, OPTIONS";
            add_header Access-Control-Allow-Headers "DNT,User-Agent,X-Requested-With,If-Modified-Since,Cache-Control,Content-Type,Range,Authorization";
            
            # Handle preflight requests
            if ($request_method = 'OPTIONS') {
                add_header Access-Control-Allow-Origin *;
                add_header Access-Control-Allow-Methods "GET, POST, PUT, DELETE, OPTIONS";
                add_header Access-Control-Allow-Headers "DNT,User-Agent,X-Requested-With,If-Modified-Since,Cache-Control,Content-Type,Range,Authorization";
                add_header Access-Control-Max-Age 1728000;
                add_header Content-Type 'text/plain; charset=utf-8';
                add_header Content-Length 0;
                return 204;
            }
        }

        # Error pages
        error_page 404 /index.html;
        error_page 500 502 503 504 /50x.html;
        
        location = /50x.html {
            root /usr/share/nginx/html;
>>>>>>> 95caa009
        }
    }
}<|MERGE_RESOLUTION|>--- conflicted
+++ resolved
@@ -1,16 +1,3 @@
-<<<<<<< HEAD
-# Production-optimized Nginx Configuration for Dino Frontend
-
-events {
-    worker_connections 1024;
-    use epoll;
-    multi_accept on;
-}
-
-http {
-    include /etc/nginx/mime.types;
-    default_type application/octet-stream;
-=======
 events {
     worker_connections 1024;
 }
@@ -18,7 +5,6 @@
 http {
     include       /etc/nginx/mime.types;
     default_type  application/octet-stream;
->>>>>>> 95caa009
 
     # Logging
     log_format main '$remote_addr - $remote_user [$time_local] "$request" '
@@ -34,10 +20,6 @@
     tcp_nodelay on;
     keepalive_timeout 65;
     types_hash_max_size 2048;
-<<<<<<< HEAD
-    client_max_body_size 10M;
-=======
->>>>>>> 95caa009
 
     # Gzip compression
     gzip on;
@@ -56,10 +38,6 @@
         application/atom+xml
         image/svg+xml;
 
-<<<<<<< HEAD
-    server {
-        listen 8080;
-=======
     # Security headers
     add_header X-Frame-Options "SAMEORIGIN" always;
     add_header X-XSS-Protection "1; mode=block" always;
@@ -69,36 +47,17 @@
 
     server {
         listen 80;
->>>>>>> 95caa009
         server_name _;
         root /usr/share/nginx/html;
         index index.html;
 
-<<<<<<< HEAD
-        # Security headers
-        add_header X-Frame-Options DENY always;
-        add_header X-Content-Type-Options nosniff always;
-        add_header X-XSS-Protection "1; mode=block" always;
-        add_header Referrer-Policy "strict-origin-when-cross-origin" always;
-        add_header Content-Security-Policy "default-src 'self'; script-src 'self' 'unsafe-inline'; style-src 'self' 'unsafe-inline'; img-src 'self' data: https:; font-src 'self' data:; connect-src 'self' https: wss:;" always;
-=======
         # Security
         server_tokens off;
->>>>>>> 95caa009
 
         # Cache static assets
         location ~* \.(js|css|png|jpg|jpeg|gif|ico|svg|woff|woff2|ttf|eot)$ {
             expires 1y;
             add_header Cache-Control "public, immutable";
-<<<<<<< HEAD
-            add_header X-Content-Type-Options nosniff;
-        }
-
-        # Cache HTML with shorter expiry
-        location ~* \.html$ {
-            expires 1h;
-            add_header Cache-Control "public, must-revalidate";
-=======
             try_files $uri =404;
         }
 
@@ -110,43 +69,11 @@
             add_header Cache-Control "no-cache, no-store, must-revalidate";
             add_header Pragma "no-cache";
             add_header Expires "0";
->>>>>>> 95caa009
         }
 
         # Health check endpoint
         location /health {
             access_log off;
-<<<<<<< HEAD
-            return 200 '{"status":"healthy","timestamp":"$time_iso8601"}';
-            add_header Content-Type application/json;
-        }
-
-        # Runtime configuration endpoint
-        location /config.js {
-            expires 1m;
-            add_header Cache-Control "public, must-revalidate";
-            add_header Content-Type application/javascript;
-        }
-
-        # API proxy to backend
-        location /api/ {
-            proxy_pass ${BACKEND_URL};
-            proxy_set_header Host $host;
-            proxy_set_header X-Real-IP $remote_addr;
-            proxy_set_header X-Forwarded-For $proxy_add_x_forwarded_for;
-            proxy_set_header X-Forwarded-Proto $scheme;
-            proxy_connect_timeout 30s;
-            proxy_send_timeout 30s;
-            proxy_read_timeout 30s;
-        }
-
-        # WebSocket proxy
-        location /ws/ {
-            proxy_pass ${BACKEND_URL};
-            proxy_http_version 1.1;
-            proxy_set_header Upgrade $http_upgrade;
-            proxy_set_header Connection "upgrade";
-=======
             return 200 "healthy\n";
             add_header Content-Type text/plain;
         }
@@ -154,28 +81,10 @@
         # API proxy (if needed)
         location /api/ {
             proxy_pass http://backend:8000/api/;
->>>>>>> 95caa009
             proxy_set_header Host $host;
             proxy_set_header X-Real-IP $remote_addr;
             proxy_set_header X-Forwarded-For $proxy_add_x_forwarded_for;
             proxy_set_header X-Forwarded-Proto $scheme;
-<<<<<<< HEAD
-            proxy_connect_timeout 30s;
-            proxy_send_timeout 30s;
-            proxy_read_timeout 300s;
-        }
-
-        # Handle React Router (SPA)
-        location / {
-            try_files $uri $uri/ /index.html;
-        }
-
-        # Deny access to hidden files
-        location ~ /\. {
-            deny all;
-            access_log off;
-            log_not_found off;
-=======
             
             # CORS headers
             add_header Access-Control-Allow-Origin *;
@@ -200,7 +109,6 @@
         
         location = /50x.html {
             root /usr/share/nginx/html;
->>>>>>> 95caa009
         }
     }
 }