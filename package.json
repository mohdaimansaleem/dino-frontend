{
  "name": "dino-frontend",
  "version": "1.0.0",
  "private": true,
  "dependencies": {
<<<<<<< HEAD
    "@emotion/react": "^11.11.1",
    "@emotion/styled": "^11.11.0",
    "@mui/icons-material": "^5.14.19",
    "@mui/material": "^5.14.20",
    "@mui/x-date-pickers": "^6.18.2",
    "@types/crypto-js": "^4.2.2",
    "@types/node": "^16.18.68",
    "@types/react": "^18.2.42",
    "@types/react-dom": "^18.2.17",
    "axios": "^1.6.2",
    "chart.js": "^4.5.0",
    "crypto-js": "^4.2.0",
    "date-fns": "^2.30.0",
    "react": "^18.2.0",
    "react-chartjs-2": "^5.3.0",
    "react-dom": "^18.2.0",
    "react-dropzone": "^14.3.8",
    "react-router-dom": "^6.20.1",
=======
    "@emotion/react": "^11.10.0",
    "@emotion/styled": "^11.10.0",
    "@mui/icons-material": "^5.11.0",
    "@mui/material": "^5.11.0",
    "@types/node": "^16.18.0",
    "@types/react": "^18.2.0",
    "@types/react-dom": "^18.2.0",
    "axios": "^1.3.0",
    "react": "^18.2.0",
    "react-dom": "^18.2.0",
    "react-dropzone": "^14.3.8",
    "react-router-dom": "^6.8.0",
>>>>>>> 95caa009
    "react-scripts": "5.0.1",
    "typescript": "^4.9.5",
    "web-vitals": "^2.1.4"
  },
  "devDependencies": {
    "@cypress/react": "^8.0.2",
    "@cypress/webpack-dev-server": "^3.10.1",
    "@testing-library/jest-dom": "^6.6.4",
    "@testing-library/react": "^13.4.0",
    "@testing-library/user-event": "^14.5.1",
    "@types/jest": "^29.5.8",
    "ajv": "^6.12.6",
    "ajv-keywords": "^3.5.2",
    "cypress": "^13.15.2",
    "jest": "^27.5.1",
    "jest-environment-jsdom": "^29.7.0",
    "msw": "^2.0.8",
    "node-fetch": "^2.7.0",
    "whatwg-fetch": "^3.6.20"
  },
  "scripts": {
    "start": "react-scripts start",
    "build": "GENERATE_SOURCEMAP=false react-scripts build",
    "build:dev": "react-scripts build",
    "build:analyze": "npm run build && npx serve -s build",
    "test": "react-scripts test",
    "test:coverage": "react-scripts test --coverage --watchAll=false",
    "test:ci": "CI=true react-scripts test --coverage --watchAll=false",
    "eject": "react-scripts eject",
    "cypress:open": "cypress open",
    "cypress:run": "cypress run",
    "test:e2e": "cypress run",
    "test:e2e:open": "cypress open",
    "test:all": "npm run test:ci && npm run test:e2e",
    "deploy": "./scripts/quick-deploy.sh",
    "deploy:build": "npm run build && ./scripts/deploy.sh",
    "clean": "rm -rf build node_modules/.cache",
    "lint": "eslint src --ext .ts,.tsx --fix",
    "type-check": "tsc --noEmit"
  },
  "eslintConfig": {
    "extends": [
      "react-app",
      "react-app/jest"
    ]
  },
  "browserslist": {
    "production": [
      ">0.2%",
      "not dead",
      "not op_mini all"
    ],
    "development": [
      "last 1 chrome version",
      "last 1 firefox version",
      "last 1 safari version"
    ]
  },
<<<<<<< HEAD
  "jest": {
    "collectCoverageFrom": [
      "src/**/*.{js,jsx,ts,tsx}",
      "!src/**/*.d.ts",
      "!src/index.tsx",
      "!src/reportWebVitals.ts"
    ],
    "coverageThreshold": {
      "global": {
        "branches": 70,
        "functions": 70,
        "lines": 70,
        "statements": 70
      }
    },
    "transformIgnorePatterns": [
      "node_modules/(?!(axios)/)"
    ],
    "moduleNameMapping": {
      "^axios$": "axios/dist/node/axios.cjs"
    }
=======
  "proxy": "http://localhost:8000",
  "devDependencies": {
    "@craco/craco": "^7.1.0",
    "craco-alias": "^3.0.1"
>>>>>>> 95caa009
  }
}<|MERGE_RESOLUTION|>--- conflicted
+++ resolved
@@ -3,7 +3,6 @@
   "version": "1.0.0",
   "private": true,
   "dependencies": {
-<<<<<<< HEAD
     "@emotion/react": "^11.11.1",
     "@emotion/styled": "^11.11.0",
     "@mui/icons-material": "^5.14.19",
@@ -22,20 +21,6 @@
     "react-dom": "^18.2.0",
     "react-dropzone": "^14.3.8",
     "react-router-dom": "^6.20.1",
-=======
-    "@emotion/react": "^11.10.0",
-    "@emotion/styled": "^11.10.0",
-    "@mui/icons-material": "^5.11.0",
-    "@mui/material": "^5.11.0",
-    "@types/node": "^16.18.0",
-    "@types/react": "^18.2.0",
-    "@types/react-dom": "^18.2.0",
-    "axios": "^1.3.0",
-    "react": "^18.2.0",
-    "react-dom": "^18.2.0",
-    "react-dropzone": "^14.3.8",
-    "react-router-dom": "^6.8.0",
->>>>>>> 95caa009
     "react-scripts": "5.0.1",
     "typescript": "^4.9.5",
     "web-vitals": "^2.1.4"
@@ -94,7 +79,6 @@
       "last 1 safari version"
     ]
   },
-<<<<<<< HEAD
   "jest": {
     "collectCoverageFrom": [
       "src/**/*.{js,jsx,ts,tsx}",
@@ -116,11 +100,5 @@
     "moduleNameMapping": {
       "^axios$": "axios/dist/node/axios.cjs"
     }
-=======
-  "proxy": "http://localhost:8000",
-  "devDependencies": {
-    "@craco/craco": "^7.1.0",
-    "craco-alias": "^3.0.1"
->>>>>>> 95caa009
   }
 }